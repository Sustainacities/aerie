[![Build Status](https://cae-jenkins2.jpl.nasa.gov/buildStatus/icon?job=MPSA/SEQ/raven2/raven2%20build/master)](https://cae-jenkins2.jpl.nasa.gov/buildStatus/icon?job=MPSA/SEQ/raven2/raven2%20build/master) 



# Raven2

Resource and Activity Visualization Engine v2.

RAVEN is a web-based platform included in the SEQ subsystem of the Advanced Multimission Operations System (AMMOS) and managed by the Multimission Ground System and Services (MGSS). It allows users to view science planning, spacecraft activities, resource usage and predicted data, or any time -based data, displayed in a timeline format via web browser. Subsequently, it can be viewed simultaneously by distributed users/teams for collaboration when creating, updating and validating activity plans and command sequences.


## Develop

```
npm i
npm start
```

Navigate to `http://localhost:4200/`. The app will automatically reload if you change any of the source files.

## Code scaffolding

Run `npm run ng generate component component-name` to generate a new component. You can also use `npm run ng generate directive|pipe|service|class|guard|interface|enum|module`.

## Build

<<<<<<< HEAD
Run `npm build` to build the project. The build artifacts will be stored in the `dist/` directory. Use the `-prod` flag for a production build.
=======
Run `npm run build` to build the project. The build artifacts will be stored in the `dist/` directory. Use the `npm run build-prod` for a production build.
>>>>>>> fe62917f

## Running unit tests

Run `npm test` to execute the unit tests via [Karma](https://karma-runner.github.io).

## Running end-to-end tests

Run `npm run e2e` to execute the end-to-end tests via [Protractor](http://www.protractortest.org/).

## Further help

To get more help on the Angular CLI use `npm run ng help` or go check out the [Angular CLI README](https://github.com/angular/angular-cli/blob/master/README.md).<|MERGE_RESOLUTION|>--- conflicted
+++ resolved
@@ -24,11 +24,7 @@
 
 ## Build
 
-<<<<<<< HEAD
-Run `npm build` to build the project. The build artifacts will be stored in the `dist/` directory. Use the `-prod` flag for a production build.
-=======
 Run `npm run build` to build the project. The build artifacts will be stored in the `dist/` directory. Use the `npm run build-prod` for a production build.
->>>>>>> fe62917f
 
 ## Running unit tests
 
