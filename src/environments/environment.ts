/**
 * Copyright 2018, by the California Institute of Technology. ALL RIGHTS RESERVED. United States Government Sponsorship acknowledged.
 * Any commercial use must be negotiated with the Office of Technology Transfer at the California Institute of Technology.
 * This software may be subject to U.S. export control laws and regulations.
 * By accepting this document, the user agrees to comply with all applicable U.S. export laws and regulations.
 * User has the responsibility to obtain export licenses, or other export authority as may be required
 * before exporting such information to foreign countries or providing access to foreign persons
 */

import ravenConfig from './../ravenConfig';

export const environment = {
  ...ravenConfig,
<<<<<<< HEAD
  baseUrl: 'https://leucadia.jpl.nasa.gov:8443',
=======
  baseUrl: 'https://localhost:8443',
>>>>>>> a79cc4b8
  production: false,
};<|MERGE_RESOLUTION|>--- conflicted
+++ resolved
@@ -11,10 +11,7 @@
 
 export const environment = {
   ...ravenConfig,
-<<<<<<< HEAD
-  baseUrl: 'https://leucadia.jpl.nasa.gov:8443',
-=======
+  // baseUrl: 'https://leucadia.jpl.nasa.gov:8443',
   baseUrl: 'https://localhost:8443',
->>>>>>> a79cc4b8
   production: false,
 };