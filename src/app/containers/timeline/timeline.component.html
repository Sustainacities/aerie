<split direction="horizontal" (dragEnd)="onDragEnd()">
  <split-area [visible]="showLeftDrawer" [order]="0" size="25">
    <app-source-explorer></app-source-explorer>
  </split-area>

  <split-area [order]="1" size="75">
    <split direction="vertical" (dragEnd)="onDragEnd()">
      <split-area [order]="2" size="50">
        <div *ngIf="itarMessage !== ''" class="itar-message">
          <mat-card>
            {{itarMessage}}
          </mat-card>
        </div>

        <div *ngIf="bands.length === 0" class="get-started">
          <mat-card>
            To get started, select some
            <i class="fa fa-area-chart" style="color: #17a923" aria-hidden="true"></i> Data Sources from the source explorer.
          </mat-card>
        </div>

        <div *ngIf="bands.length > 0" class="timeline-0">
          <mat-card>
            <falcon-time-range-selector [maxTimeRange]="maxTimeRange" [viewTimeRange]="viewTimeRange">
            </falcon-time-range-selector>

            <falcon-time-scroll-bar [labelWidth]="labelWidth" [maxTimeRange]="maxTimeRange" [viewTimeRange]="viewTimeRange">
            </falcon-time-scroll-bar>

            <falcon-time-band [labelWidth]="labelWidth" [maxTimeRange]="maxTimeRange" [viewTimeRange]="viewTimeRange">
            </falcon-time-band>

            <raven-bands class="raven-bands-0" [bands]="bands" [containerId]="'0'" [labelWidth]="labelWidth" [maxTimeRange]="maxTimeRange"
              [selectedBandId]="selectedBandId" [viewTimeRange]="viewTimeRange" (bandClick)="onBandClick($event)" (newSort)="onSort($event)">
            </raven-bands>
          </mat-card>
        </div>
      </split-area>

      <split-area [visible]="showSouthBandsDrawer" [order]="3" size="20">
        <div class="timeline-1">
          <mat-card>
            <raven-bands class="raven-bands-1" [bands]="bands" [containerId]="'1'" [labelWidth]="labelWidth" [maxTimeRange]="maxTimeRange"
              [selectedBandId]="selectedBandId" [viewTimeRange]="viewTimeRange" (bandClick)="onBandClick($event)" (newSort)="onSort($event)">
            </raven-bands>
          </mat-card>
        </div>
      </split-area>

      <split-area [visible]="showDetailsDrawer" [order]="4" size="30">
        <div class="settings">
          <mat-card>
<<<<<<< HEAD
            <raven-settings [bandsById]="bands | keyBy:'id'" [labelWidth]="labelWidth" [overlayMode]="overlayMode" [selectedBandId]="selectedBandId"
              (deleteBand)="onDeleteBand($event)" (updateBand)="onUpdateBand($event)" (updateSubBand)="onUpdateSubBand($event)"
=======
            <raven-settings
              [bandsById]="bands | keyBy:'id'"
              [labelWidth]="labelWidth"
              [selectedBandId]="selectedBandId"
              [selectedSubBandId]="selectedSubBandId"
              (deleteSubBand)="onDeleteSubBand($event)"
              (updateBand)="onUpdateBand($event)"
              (updateSubBand)="onUpdateSubBand($event)"
>>>>>>> be82ac49
              (updateTimeline)="onUpdateTimeline($event)">
            </raven-settings>
          </mat-card>
        </div>
      </split-area>
    </split>
  </split-area>
</split><|MERGE_RESOLUTION|>--- conflicted
+++ resolved
@@ -50,10 +50,6 @@
       <split-area [visible]="showDetailsDrawer" [order]="4" size="30">
         <div class="settings">
           <mat-card>
-<<<<<<< HEAD
-            <raven-settings [bandsById]="bands | keyBy:'id'" [labelWidth]="labelWidth" [overlayMode]="overlayMode" [selectedBandId]="selectedBandId"
-              (deleteBand)="onDeleteBand($event)" (updateBand)="onUpdateBand($event)" (updateSubBand)="onUpdateSubBand($event)"
-=======
             <raven-settings
               [bandsById]="bands | keyBy:'id'"
               [labelWidth]="labelWidth"
@@ -62,7 +58,6 @@
               (deleteSubBand)="onDeleteSubBand($event)"
               (updateBand)="onUpdateBand($event)"
               (updateSubBand)="onUpdateSubBand($event)"
->>>>>>> be82ac49
               (updateTimeline)="onUpdateTimeline($event)">
             </raven-settings>
           </mat-card>
