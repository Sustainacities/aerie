<split direction="horizontal" (dragEnd)="onDragEnd()">
  <split-area [visible]="showLeftDrawer" [order]="0" size="25">
    <app-source-explorer></app-source-explorer>
  </split-area>

  <split-area
    [order]="1"
    [size]="timelinePanelSize">
    <split
      direction="vertical"
      (dragEnd)="onDragEnd()">
      <split-area
        [order]="2"
        size="80">
        <div
          *ngIf="itarMessage !== ''"
          class="itar-message">
          <mat-card>
            {{itarMessage}}
          </mat-card>
        </div>

        <div *ngIf="bands.length === 0" class="get-started">
          <mat-card>
            To get started, select some
            <i class="fa fa-area-chart" style="color: #17a923" aria-hidden="true"></i> Data Sources from the source explorer.
          </mat-card>
        </div>

        <div *ngIf="bands.length > 0" class="timeline-0">
          <mat-card>
            <falcon-time-scroll-bar
              [labelWidth]="labelWidth"
              [maxTimeRange]="maxTimeRange"
              [viewTimeRange]="viewTimeRange"
              (updateViewTimeRange)="onUpdateViewTimeRange($event)">
            </falcon-time-scroll-bar>

            <falcon-time-band
              [labelWidth]="labelWidth"
              [maxTimeRange]="maxTimeRange"
              [viewTimeRange]="viewTimeRange"
              (updateViewTimeRange)="onUpdateViewTimeRange($event)">
            </falcon-time-band>

            <raven-bands
              class="raven-bands-0"
              [bands]="bands"
              [containerId]="'0'"
              [defaultActivityLayout]="defaultSettings.activityLayout"
              [defaultFillColor]="defaultSettings.fillColor"
              [defaultResourceColor]="defaultSettings.resourceColor"
              [labelWidth]="labelWidth"
              [maxTimeRange]="maxTimeRange"
              [selectedBandId]="selectedBandId"
              [selectedPoint]="selectedPoint"
              [viewTimeRange]="viewTimeRange"
              (bandLeftClick)="onBandLeftClick($event)"
              (newSort)="onSort($event)"
              (updateViewTimeRange)="onUpdateViewTimeRange($event)">
            </raven-bands>
          </mat-card>
        </div>
      </split-area>

      <split-area [visible]="showSouthBandsDrawer" [order]="3" size="20">
        <div class="timeline-1">
          <mat-card>
            <raven-bands
              class="raven-bands-1"
              [bands]="bands"
              [containerId]="'1'"
              [defaultActivityLayout]="defaultSettings.activityLayout"
              [defaultFillColor]="defaultSettings.fillColor"
              [defaultResourceColor]="defaultSettings.resourceColor"
              [labelWidth]="labelWidth"
              [maxTimeRange]="maxTimeRange"
              [selectedBandId]="selectedBandId"
              [selectedPoint]="selectedPoint"
              [viewTimeRange]="viewTimeRange"
              (bandLeftClick)="onBandLeftClick($event)"
              (newSort)="onSort($event)"
              (updateViewTimeRange)="onUpdateViewTimeRange($event)">
            </raven-bands>
          </mat-card>
        </div>
      </split-area>

<<<<<<< HEAD
      <split-area
        [visible]="showDetailsDrawer"
        [order]="4"
        size="20">
        <div class="details">
=======
      <split-area [visible]="showDetailsDrawer" [order]="4" size="30">
        <div class="settings">
>>>>>>> bc3cee32
          <mat-card>
            Nothing here yet.
          </mat-card>
        </div>
      </split-area>
    </split>
  </split-area>

  <split-area
    [visible]="showRightDrawer"
    [order]="5"
    size="25">
    <mat-tab-group
      #rightDrawerTabGroup
      [@.disabled]="true"
      [selectedIndex]="rightDrawerSelectedTabIndex"
      (selectedTabChange)="onSelectedTabChange($event)">
      <!-- Selected Point. -->
      <mat-tab
        class="selected-band-tab"
        label="Selected Band">
        <div
          *ngIf="rightDrawerTabGroup.selectedIndex === 0"
          class="selected-band">
          <ng-container *ngIf="selectedBandId === ''">
            <mat-card>
              No band is currently selected.
            </mat-card>
          </ng-container>

          <ng-container *ngIf="selectedBandId !== ''">
            <raven-settings
              [bandsById]="bands | keyBy:'id'"
              [selectedBandId]="selectedBandId"
              [selectedSubBandId]="selectedSubBandId"
              (deleteSubBand)="onDeleteSubBand($event)"
              (updateBand)="onUpdateBand($event)"
              (updateSubBand)="onUpdateSubBand($event)"
              (updateTimeline)="onUpdateTimeline($event)">
            </raven-settings>
          </ng-container>
        </div>
      </mat-tab>

      <!-- Selected Band. -->
      <mat-tab label="Selected Point">
        <div
          *ngIf="rightDrawerTabGroup.selectedIndex === 1"
          class="selected-point">
          <ng-container *ngIf="!selectedPoint">
            <mat-card>
              No point is currently selected.
            </mat-card>
          </ng-container>

          <ng-container *ngIf="selectedPoint">
            <ng-container *ngIf="selectedPoint.type === 'activity'">
              <raven-activity-point
                [selectedPoint]="selectedPoint"
                [showActivityPointMetadata]="showActivityPointMetadata"
                [showActivityPointParameters]="showActivityPointParameters"
                (toggleShowActivityPointMetadata)="onToggleShowActivityPointMetadata($event)"
                (toggleShowActivityPointParameters)="onToggleShowActivityPointParameters($event)">
              </raven-activity-point>
            </ng-container>

            <ng-container *ngIf="selectedPoint.type === 'state'">
              <raven-state-point
                [selectedPoint]="selectedPoint">
              </raven-state-point>
            </ng-container>

            <ng-container *ngIf="selectedPoint.type === 'resource'">
              <raven-resource-point
                [selectedPoint]="selectedPoint">
              </raven-resource-point>
            </ng-container>
          </ng-container>
        </div>
      </mat-tab>
    </mat-tab-group>
  </split-area>
</split><|MERGE_RESOLUTION|>--- conflicted
+++ resolved
@@ -86,16 +86,11 @@
         </div>
       </split-area>
 
-<<<<<<< HEAD
       <split-area
         [visible]="showDetailsDrawer"
         [order]="4"
         size="20">
         <div class="details">
-=======
-      <split-area [visible]="showDetailsDrawer" [order]="4" size="30">
-        <div class="settings">
->>>>>>> bc3cee32
           <mat-card>
             Nothing here yet.
           </mat-card>
