--- conflicted
+++ resolved
@@ -122,18 +122,15 @@
       takeUntil(this.ngUnsubscribe),
     ).subscribe(state => {
       this.bands = state.bands;
+      this.defaultSettings = state.defaultSettings;
       this.labelWidth = state.labelWidth;
       this.maxTimeRange = state.maxTimeRange;
       this.selectedBandId = state.selectedBandId;
       this.selectedPoint = state.selectedPoint;
       this.selectedSubBandId = state.selectedSubBandId;
       this.viewTimeRange = state.viewTimeRange;
-<<<<<<< HEAD
 
       // TODO. Find out how to remove this checking.
-=======
-      this.defaultSettings = state.defaultSettings;
->>>>>>> bc3cee32
       this.changeDetector.markForCheck();
       setTimeout(() =>
         this.changeDetector.detectChanges(),
