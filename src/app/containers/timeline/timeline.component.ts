--- conflicted
+++ resolved
@@ -103,12 +103,9 @@
       this.labelWidth = state.labelWidth;
       this.maxTimeRange = state.maxTimeRange;
       this.selectedBandId = state.selectedBandId;
-<<<<<<< HEAD
       this.viewMetadata = state.viewMetadata;
       this.viewParameter = state.viewParameter;
-=======
       this.selectedSubBandId = state.selectedSubBandId;
->>>>>>> be82ac49
       this.viewTimeRange = state.viewTimeRange;
       this.selectedDataPoint = state.selectedDataPoint;
       this.changeDetector.markForCheck();
