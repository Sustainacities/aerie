/**
 * Copyright 2018, by the California Institute of Technology. ALL RIGHTS RESERVED. United States Government Sponsorship acknowledged.
 * Any commercial use must be negotiated with the Office of Technology Transfer at the California Institute of Technology.
 * This software may be subject to U.S. export control laws and regulations.
 * By accepting this document, the user agrees to comply with all applicable U.S. export laws and regulations.
 * User has the responsibility to obtain export licenses, or other export authority as may be required
 * before exporting such information to foreign countries or providing access to foreign persons
 */

import {
  ChangeDetectionStrategy,
  ChangeDetectorRef,
  Component,
  OnDestroy,
} from '@angular/core';

import { MatDialog } from '@angular/material';

import { Store } from '@ngrx/store';

import { takeUntil } from 'rxjs/operators';
import { Subject } from 'rxjs/Subject';
import { Subscription } from 'rxjs/Subscription';


import * as fromConfig from './../../reducers/config';
import * as fromSourceExplorer from './../../reducers/source-explorer';

import * as epochsActions from './../../actions/epochs';
import * as sourceExplorerActions from './../../actions/source-explorer';

import { CollectionChangeService } from './../../services';

import {
  RavenConfirmDialogComponent,
  RavenFileImportDialogComponent,
  RavenStateSaveDialogComponent,
} from './../../components';

import {
  RavenSource,
  RavenSourceActionEvent,
  StringTMap,
} from './../../shared/models';

@Component({
  changeDetection: ChangeDetectionStrategy.OnPush,
  selector: 'app-source-explorer',
  styleUrls: ['./source-explorer.component.css'],
  templateUrl: './source-explorer.component.html',
})
export class SourceExplorerComponent implements OnDestroy {
  // Config state
  baseUrl: string;

  // Source Explorer state.
  tree: StringTMap<RavenSource>;

  subscription: Subscription;

  private ngUnsubscribe: Subject<{}> = new Subject();

  constructor(
    private changeDetector: ChangeDetectorRef,
    private dialog: MatDialog,
    private store: Store<fromSourceExplorer.SourceExplorerState>,
    private collectionChangeService: CollectionChangeService,
  ) {
    // Config state.
    this.store.select(fromConfig.getConfigState).pipe(
      takeUntil(this.ngUnsubscribe),
    ).subscribe(state => {
      this.baseUrl = state.baseUrl;
      this.changeDetector.markForCheck();
    });

    // Source Explorer state.
    this.store.select(fromSourceExplorer.getTreeBySourceId).pipe(
      takeUntil(this.ngUnsubscribe),
    ).subscribe(tree => {
      this.tree = tree;

      // TODO. Find out how to remove this checking.
      this.changeDetector.markForCheck();
      setTimeout(() =>
        this.changeDetector.detectChanges(),
      );
    });

    this.collectionChangeService.messages.subscribe((msg: any) => {
      const data = JSON.parse(msg.data);
      if (data.detail === 'data source changed') {
        const pattern = new RegExp ('(.*/fs-mongodb)(/.*)/(.*)');
        const match = data.subject.match (pattern);
        const url = `${match[1]}${match[2]}`;
        const sourceId = `${match[2]}/`;
        this.store.dispatch(new sourceExplorerActions.UpdateBranch(url, sourceId));
      }
    });
  }

  ngOnDestroy() {
    this.ngUnsubscribe.next();
    this.ngUnsubscribe.complete();
  }

  /**
   * Event. Called when an `action` event is fired from the raven-tree.
   */
  onAction(action: RavenSourceActionEvent): void {
    const { event, source } = action;

    if (event === 'apply-layout') {
      this.openApplyLayoutDialog(source);
    } else if (event === 'apply-state') {
      this.openApplyStateDialog(source);
    } else if (event === 'delete') {
      this.openDeleteDialog(source);
    } else if (event === 'save') {
<<<<<<< HEAD
      this.openStateSaveDialog(source);
=======
      this.openSaveDialog(source);
    } else if (event === 'file-import') {
      this.openFileImportDialog(source);
    } else if (event === 'epoch-load') {
      this.onLoadEpochs(source);
>>>>>>> bc3cee32
    }
  }

  /**
   * Event. Called when a `close` event is fired from a raven-tree.
   */
  onClose(source: RavenSource): void {
    this.store.dispatch(new sourceExplorerActions.CloseEvent(source.id));
  }

  /**
   * Event. Called when a `collapse` event is fired from a raven-tree.
   */
  onCollapse(source: RavenSource): void {
    this.store.dispatch(new sourceExplorerActions.CollapseEvent(source.id));
  }

  /**
   * Event. Called when an `expand` event is fired from a raven-tree.
   */
  onExpand(source: RavenSource): void {
    this.store.dispatch(new sourceExplorerActions.ExpandEvent(source.id));
  }

  onLoadEpochs(source: RavenSource): void {
    this.store.dispatch(new epochsActions.FetchEpochs(source.url));
  }

  /**
   * Event. Called when an `open` event is fired from a raven-tree.
   */
  onOpen(source: RavenSource): void {
    this.store.dispatch(new sourceExplorerActions.OpenEvent(source.id));
  }

  /**
   * Event. Called when a `select` event is fired from a raven-tree.
   */
  onSelect(source: RavenSource): void {
    this.store.dispatch(new sourceExplorerActions.SelectSource(source));
  }

  /**
   * Dialog trigger. Opens the apply layout dialog.
   */
  openApplyLayoutDialog(source: RavenSource) {
    // TODO.
  }

  /**
   * Dialog trigger. Opens the apply state dialog.
   */
  openApplyStateDialog(source: RavenSource) {
    const applyStateDialog = this.dialog.open(RavenConfirmDialogComponent, {
      data: {
        cancelText: 'No',
        confirmText: 'Yes',
<<<<<<< HEAD
        message: 'Applying this state will clear your current workspace. Are you sure you want to do this?',
=======
        message: `Are you sure you want to delete ${source.name}?`,
>>>>>>> bc3cee32
      },
      width: '250px',
    });

    applyStateDialog.afterClosed().pipe(
      takeUntil(this.ngUnsubscribe),
    ).subscribe(result => {
      if (result.confirm) {
        this.store.dispatch(new sourceExplorerActions.ApplyState(source.url));
      }
    });
  }

  /**
   * Dialog trigger. Opens the delete dialog.
   */
  openDeleteDialog(source: RavenSource) {
    const stateDeleteDialog = this.dialog.open(RavenConfirmDialogComponent, {
      data: {
        cancelText: 'No',
        confirmText: 'Yes',
        message: 'Are you sure you want to delete this source?',
      },
      width: '250px',
    });

    stateDeleteDialog.afterClosed().pipe(
      takeUntil(this.ngUnsubscribe),
    ).subscribe(result => {
      if (result.confirm) {
        this.store.dispatch(new sourceExplorerActions.RemoveSourceEvent(source));
      }
    });
  }

  /**
   * Dialog trigger. Opens the save state dialog.
   */
  openStateSaveDialog(source: RavenSource): void {
    const stateStateSaveDialog = this.dialog.open(RavenStateSaveDialogComponent, {
      data: { source },
      width: '250px',
    });

    stateStateSaveDialog.afterClosed().pipe(
      takeUntil(this.ngUnsubscribe),
    ).subscribe(result => {
      if (result.save) {
        this.store.dispatch(new sourceExplorerActions.SaveState(source, result.name));
      }
    });
  }

  openFileImportDialog(source: RavenSource): void {
    const fileImportDialog = this.dialog.open(RavenFileImportDialogComponent, {
      data: { source },
      height: '600px',
      width: '500px',
    });

    fileImportDialog.afterClosed().subscribe(result => {
      if (result.import) {
        this.store.dispatch(new sourceExplorerActions.ImportSourceEvent({ name: result.name, fileData: result.fileData, fileType: result.fileType, mappingData: result.mappingData }, source));
      }
    });
  }
}<|MERGE_RESOLUTION|>--- conflicted
+++ resolved
@@ -93,7 +93,7 @@
         const pattern = new RegExp ('(.*/fs-mongodb)(/.*)/(.*)');
         const match = data.subject.match (pattern);
         const url = `${match[1]}${match[2]}`;
-        const sourceId = `${match[2]}/`;
+        const sourceId = `${match[2]}`;
         this.store.dispatch(new sourceExplorerActions.UpdateBranch(url, sourceId));
       }
     });
@@ -117,15 +117,11 @@
     } else if (event === 'delete') {
       this.openDeleteDialog(source);
     } else if (event === 'save') {
-<<<<<<< HEAD
       this.openStateSaveDialog(source);
-=======
-      this.openSaveDialog(source);
     } else if (event === 'file-import') {
       this.openFileImportDialog(source);
     } else if (event === 'epoch-load') {
       this.onLoadEpochs(source);
->>>>>>> bc3cee32
     }
   }
 
@@ -183,11 +179,7 @@
       data: {
         cancelText: 'No',
         confirmText: 'Yes',
-<<<<<<< HEAD
         message: 'Applying this state will clear your current workspace. Are you sure you want to do this?',
-=======
-        message: `Are you sure you want to delete ${source.name}?`,
->>>>>>> bc3cee32
       },
       width: '250px',
     });
@@ -209,7 +201,7 @@
       data: {
         cancelText: 'No',
         confirmText: 'Yes',
-        message: 'Are you sure you want to delete this source?',
+        message: `Are you sure you want to delete ${source.name}?`,
       },
       width: '250px',
     });
