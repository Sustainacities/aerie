--- conflicted
+++ resolved
@@ -22,18 +22,11 @@
 import { Subject } from 'rxjs/Subject';
 import { Subscription } from 'rxjs/Subscription';
 
-<<<<<<< HEAD
-import * as fromSourceExplorer from './../../reducers/source-explorer';
-
-=======
-import { MatDialog } from '@angular/material';
 
 import * as fromConfig from './../../reducers/config';
 import * as fromSourceExplorer from './../../reducers/source-explorer';
 
-import * as displayActions from './../../actions/display';
 import * as epochsActions from './../../actions/epochs';
->>>>>>> a79cc4b8
 import * as sourceExplorerActions from './../../actions/source-explorer';
 
 import { CollectionChangeService } from './../../services';
@@ -92,8 +85,7 @@
     this.collectionChangeService.messages.subscribe((msg: any) => {
       const data = JSON.parse(msg.data);
       if (data.detail === 'data source changed') {
-        console.log(`${data.subject} data source changed`);
-        this.store.dispatch(new sourceExplorerActions.SourceExplorerExpandEvent('/leucadia/taifunTest/'));
+        this.store.dispatch(new sourceExplorerActions.ExpandEvent('/leucadia/taifunTest/'));
       }
     });
   }
@@ -109,27 +101,16 @@
   onAction(action: RavenSourceActionEvent): void {
     const { event, source } = action;
 
-<<<<<<< HEAD
     if (event === 'delete') {
       this.openDeleteDialog(source);
     } else if (event === 'load') {
       this.openLoadDialog(source);
     } else if (event === 'save') {
       this.openSaveDialog(source);
-=======
-    if (event === 'state-delete') {
-      this.openStateDeleteDialog(source);
-    } else if (event === 'state-load') {
-      this.openStateLoadDialog(source);
-    } else if (event === 'state-save') {
-      this.openStateSaveDialog(source);
     } else if (event === 'file-import') {
       this.openFileImportDialog(source);
     } else if (event === 'epoch-load') {
       this.onLoadEpochs(source);
-    } else if (event === 'file-delete') {
-      this.openSourceDeleteDialog(source);
->>>>>>> a79cc4b8
     }
   }
 
@@ -195,22 +176,22 @@
   }
 
 
-  openSourceDeleteDialog(source: RavenSource) {
-    const sourceDeleteDialog = this.dialog.open(RavenConfirmDialogComponent, {
-      data: {
-        cancelText: 'No',
-        confirmText: 'Yes',
-        message: `Are you sure you want to delete ${source.name} at ${source.url}?`,
-      },
-      width: '500px',
-    });
-
-    sourceDeleteDialog.afterClosed().subscribe(result => {
-      if (result.confirm) {
-        this.store.dispatch(new sourceExplorerActions.DeleteSource(source));
-      }
-    });
-  }
+  // ??openSourceDeleteDialog(source: RavenSource) {
+    // ??const sourceDeleteDialog = this.dialog.open(RavenConfirmDialogComponent, {
+      // ??data: {
+        // ??cancelText: 'No',
+        // ??confirmText: 'Yes',
+        // ??message: `Are you sure you want to delete ${source.name} at ${source.url}?`,
+      // ??},
+      // ??width: '500px',
+    // ??});
+// ??
+    // ??sourceDeleteDialog.afterClosed().subscribe(result => {
+      // ??if (result.confirm) {
+        // ??this.store.dispatch(new sourceExplorerActions.DeleteSource(source));
+      // ??}
+    // ??});
+  // ??}
   /**
    * Dialog trigger. Opens the load dialog.
    */
@@ -260,7 +241,7 @@
 
     fileImportDialog.afterClosed().subscribe(result => {
       if (result.import) {
-        this.store.dispatch(new sourceExplorerActions.ImportSource({ name: result.name, fileData: result.fileData, fileType: result.fileType, mappingData: result.mappingData }, source));
+        this.store.dispatch(new sourceExplorerActions.ImportSourceEvent({ name: result.name, fileData: result.fileData, fileType: result.fileType, mappingData: result.mappingData }, source));
       }
     });
   }
