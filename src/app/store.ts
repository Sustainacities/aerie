/**
 * Copyright 2018, by the California Institute of Technology. ALL RIGHTS RESERVED. United States Government Sponsorship acknowledged.
 * Any commercial use must be negotiated with the Office of Technology Transfer at the California Institute of Technology.
 * This software may be subject to U.S. export control laws and regulations.
 * By accepting this document, the user agrees to comply with all applicable U.S. export laws and regulations.
 * User has the responsibility to obtain export licenses, or other export authority as may be required
 * before exporting such information to foreign countries or providing access to foreign persons
 */

import {
  ActionReducer,
  ActionReducerMap,
  MetaReducer,
} from '@ngrx/store';

import { environment } from './../environments/environment';
import { RouterStateUrl } from './routes';

import * as fromRouter from '@ngrx/router-store';

/**
 * storeFreeze prevents state from being mutated. When mutation occurs, an
 * exception will be thrown. This is useful during development mode to
 * ensure that none of the reducers accidentally mutates the state.
 */
import { storeFreeze } from 'ngrx-store-freeze';

/**
 * Every reducer module's default export is the reducer function itself. In
 * addition, each module should export a type or interface that describes
 * the state of the reducer plus any selector functions. The `* as`
 * notation packages up all of the exports into a single object.
 */

import * as fromConfig from './reducers/config';
<<<<<<< HEAD
=======
import * as fromDisplay from './reducers/display';
import * as fromEpochs from './reducers/epochs';
>>>>>>> a79cc4b8
import * as fromLayout from './reducers/layout';
import * as fromSourceExplorer from './reducers/source-explorer';
import * as fromTimeline from './reducers/timeline';

/**
 * As mentioned, we treat each reducer like a table in a database. This means
 * our top level state interface is just a map of keys to inner state types.
 */
export interface AppState {
  config: fromConfig.ConfigState;
<<<<<<< HEAD
=======
  display: fromDisplay.DisplayState;
  epochs: fromEpochs.EpochsState;
>>>>>>> a79cc4b8
  layout: fromLayout.LayoutState;
  routerReducer: fromRouter.RouterReducerState<RouterStateUrl>;
  sourceExplorer: fromSourceExplorer.SourceExplorerState;
  timeline: fromTimeline.TimelineState;
}

/**
 * Our state is composed of a map of action reducer functions.
 * These reducer functions are called with each dispatched action
 * and the current or initial state and return a new immutable state.
 */
export const reducers: ActionReducerMap<AppState> = {
  config: fromConfig.reducer,
<<<<<<< HEAD
=======
  display: fromDisplay.reducer,
  epochs: fromEpochs.reducer,
>>>>>>> a79cc4b8
  layout: fromLayout.reducer,
  routerReducer: fromRouter.routerReducer,
  sourceExplorer: fromSourceExplorer.reducer,
  timeline: fromTimeline.reducer,
};

/**
 * console.log all actions for debugging purposes.
 */
export function logger(reducer: ActionReducer<AppState>): ActionReducer<AppState> {
  return function(state: AppState, action: any): AppState {
    console.log('state before update', state);
    console.log('action', action);

    return reducer(state, action);
  };
}

/**
 * By default, @ngrx/store uses combineReducers with the reducer map to compose
 * the root meta-reducer. To add more meta-reducers, provide an array of meta-reducers
 * that will be composed to form the root meta-reducer.
 */
export const metaReducers: MetaReducer<AppState>[] = !environment.production
  ? [logger, storeFreeze]
  : [];<|MERGE_RESOLUTION|>--- conflicted
+++ resolved
@@ -33,11 +33,7 @@
  */
 
 import * as fromConfig from './reducers/config';
-<<<<<<< HEAD
-=======
-import * as fromDisplay from './reducers/display';
 import * as fromEpochs from './reducers/epochs';
->>>>>>> a79cc4b8
 import * as fromLayout from './reducers/layout';
 import * as fromSourceExplorer from './reducers/source-explorer';
 import * as fromTimeline from './reducers/timeline';
@@ -48,11 +44,7 @@
  */
 export interface AppState {
   config: fromConfig.ConfigState;
-<<<<<<< HEAD
-=======
-  display: fromDisplay.DisplayState;
   epochs: fromEpochs.EpochsState;
->>>>>>> a79cc4b8
   layout: fromLayout.LayoutState;
   routerReducer: fromRouter.RouterReducerState<RouterStateUrl>;
   sourceExplorer: fromSourceExplorer.SourceExplorerState;
@@ -66,11 +58,7 @@
  */
 export const reducers: ActionReducerMap<AppState> = {
   config: fromConfig.reducer,
-<<<<<<< HEAD
-=======
-  display: fromDisplay.reducer,
   epochs: fromEpochs.reducer,
->>>>>>> a79cc4b8
   layout: fromLayout.reducer,
   routerReducer: fromRouter.routerReducer,
   sourceExplorer: fromSourceExplorer.reducer,
