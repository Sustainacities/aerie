/**
 * Copyright 2018, by the California Institute of Technology. ALL RIGHTS RESERVED. United States Government Sponsorship acknowledged.
 * Any commercial use must be negotiated with the Office of Technology Transfer at the California Institute of Technology.
 * This software may be subject to U.S. export control laws and regulations.
 * By accepting this document, the user agrees to comply with all applicable U.S. export laws and regulations.
 * User has the responsibility to obtain export licenses, or other export authority as may be required
 * before exporting such information to foreign countries or providing access to foreign persons
 */

import { omit } from 'lodash';

import {
  createFeatureSelector,
} from '@ngrx/store';

import {
  AddBand,
  AddPointsToSubBand,
  AddSubBand,
  RemoveBandsOrPointsForSource,
  RemoveSubBand,
  SelectBand,
  SortBands,
  TimelineAction,
  TimelineActionTypes,
  UpdateBand,
  UpdateSubBand,
  UpdateTimeline,
} from './../actions/timeline';

import {
  bandById,
  getMaxTimeRange,
  updateSelectedBandIds,
  updateSortOrder,
  updateTimeRanges,
} from './../shared/util';

import {
  RavenCompositeBand,
  RavenSubBand,
  RavenTimeRange,
} from './../shared/models';

// Timeline State Interface.
export interface TimelineState {
  bands: RavenCompositeBand[];
  currentTimeCursor: boolean;
  labelFontSize: number;
  labelFontStyle: string;
  labelWidth: number;
  maxTimeRange: RavenTimeRange;
<<<<<<< HEAD
  overlayMode: boolean;
  resourceColor: string;
  selectedBandId: string;
  tooltip: boolean;
=======
  selectedBandId: string;
  selectedSubBandId: string;
>>>>>>> be82ac49
  viewTimeRange: RavenTimeRange;
}

// Timeline Initial State.
export const initialState: TimelineState = {
  bands: [],
  currentTimeCursor: false,
  labelFontSize: 9,
  labelFontStyle: 'Georgia',
  labelWidth: 100,
  maxTimeRange: { end: 0, start: 0 },
<<<<<<< HEAD
  overlayMode: false,
  resourceColor: '#000000',
  selectedBandId: '',
  tooltip: true,
=======
  selectedBandId: '',
  selectedSubBandId: '',
>>>>>>> be82ac49
  viewTimeRange: { end: 0, start: 0 },
};

/**
 * Reducer.
 * If a case takes more than one line then it should be in it's own helper function.
 */
export function reducer(state: TimelineState = initialState, action: TimelineAction): TimelineState {
  switch (action.type) {
    case TimelineActionTypes.AddBand:
      return addBand(state, action);
    case TimelineActionTypes.AddPointsToSubBand:
      return addPointsToSubBand(state, action);
    case TimelineActionTypes.AddSubBand:
      return addSubBand(state, action);
    case TimelineActionTypes.RemoveBandsOrPointsForSource:
      return removeBandsOrPointsForSource(state, action);
    case TimelineActionTypes.RemoveSubBand:
      return removeSubBand(state, action);
    case TimelineActionTypes.SelectBand:
      return selectBand(state, action);
    case TimelineActionTypes.SortBands:
      return sortBands(state, action);
    case TimelineActionTypes.UpdateBand:
      return updateBand(state, action);
    case TimelineActionTypes.UpdateSubBand:
      return updateSubBand(state, action);
    case TimelineActionTypes.UpdateTimeline:
      return updateTimeline(state, action);
    case TimelineActionTypes.UpdateViewTimeRange:
      return { ...state, viewTimeRange: { ...action.viewTimeRange } };
    case TimelineActionTypes.ChangeCurrentTimeCursor:
      return { ...state, currentTimeCursor: action.currentTimeCursor };
    case TimelineActionTypes.ChangeTooltip:
      return { ...state, tooltip: action.tooltip };
    case TimelineActionTypes.ChangeLabelFontSize:
      return { ...state, labelFontSize: action.labelFontSize };
    case TimelineActionTypes.ChangeLabelWidth:
      return { ...state, labelWidth: action.labelWidth };
    case TimelineActionTypes.ChangeLabelFontStyle:
      return { ...state, labelFontStyle: action.labelFontStyle };
    case TimelineActionTypes.ChangeResourceColor:
      return { ...state, resourceColor: action.resourceColor };
    default:
      return state;
  }
}

/**
 * Reduction Helper. Called when reducing the 'AddBand' action.
 */
<<<<<<< HEAD
export function addBands(state: TimelineState, action: FetchGraphDataSuccess): TimelineState {
  const bands = state.bands
    // Add new bands to current bands.
    .map((band: RavenCompositeBand) => {
      for (let i = action.newBands.length - 1; i >= 0; --i) { // Running backwards since we are splicing.
        const newBand = action.newBands[i];

        // Add new band to a currently existing band.
        if (shouldOverlay(state.overlayMode, state.selectedBandId, band.id) && !hasActivityLegend(state.bands, newBand as RavenActivityBand) ||
          hasActivityLegend([band], newBand as RavenActivityBand)) {
          band = {
            ...band,
            subBands: band.subBands.concat({
              ...newBand,
              parentUniqueId: band.id,
            }),
          };
          action.newBands.splice(i, 1);
        }
      }
=======
export function addBand(state: TimelineState, action: AddBand): TimelineState {
  const bands = state.bands.concat({
    ...action.band,
    containerId: '0',
    sortOrder: state.bands.filter(b => b.containerId === '0').length,
    subBands: action.band.subBands.map(subBand => ({
      ...subBand,
      parentUniqueId: action.band.id,
      sourceIds: {
        ...subBand.sourceIds,
        [action.sourceId]: action.sourceId,
      },
    })),
  });
>>>>>>> be82ac49

  return {
    ...state,
    bands,
    ...updateTimeRanges(bands, state.viewTimeRange),
  };
}

/**
 * Reduction Helper. Called when reducing the 'AddPointsToSubBand' action.
 *
 * TODO: Replace 'any' with a concrete type.
 */
export function addPointsToSubBand(state: TimelineState, action: AddPointsToSubBand): TimelineState {
  const bands = state.bands.map((band: RavenCompositeBand) => {
    if (action.bandId === band.id) {
      return {
        ...band,
        subBands: band.subBands.map(subBand => {
          if (action.subBandId === subBand.id) {
            const points = (subBand as any).points.concat(action.points);
            const maxTimeRange = getMaxTimeRange(points);

            return {
              ...subBand,
              maxTimeRange,
              points,
              sourceIds: {
                ...subBand.sourceIds,
                [action.sourceId]: action.sourceId,
              },
            };
          }

          return subBand;
        }),
      };
    }

    return band;
  });

  return {
    ...state,
    bands,
    ...updateTimeRanges(bands, state.viewTimeRange),
  };
}

/**
 * Reduction Helper. Called when reducing the 'AddSubBand' action.
 */
export function addSubBand(state: TimelineState, action: AddSubBand): TimelineState {
  const bands = state.bands.map((band: RavenCompositeBand) => {
    if (action.bandId === band.id) {
      return {
        ...band,
        subBands: band.subBands.concat({
          ...action.subBand,
          parentUniqueId: band.id,
          sourceIds: {
            ...action.subBand.sourceIds,
            [action.sourceId]: action.sourceId,
          },
        }),
      };
    }
    return band;
  });

  return {
    ...state,
    bands,
    ...updateTimeRanges(bands, state.viewTimeRange),
  };
}

/**
 * Reduction Helper. Called when reducing the 'RemoveBandsOrPointsForSource' action.
 * Removes all bands or points that reference the given source.
 *
 * TODO: Replace 'any' with a concrete type.
 */
export function removeBandsOrPointsForSource(state: TimelineState, action: RemoveBandsOrPointsForSource): TimelineState {
  let bands = state.bands
    .map(band => ({
      ...band,
<<<<<<< HEAD
      subBands: band.subBands.filter(subBand => !action.bandIds.includes(subBand.id)),
=======
      subBands: band.subBands.reduce((subBands: RavenSubBand[], subBand: RavenSubBand) => {
        const subBandHasSource = subBand.sourceIds[action.sourceId];
        const sourceIdsCount = Object.keys(subBand.sourceIds).length;

        if (!subBandHasSource) {
          subBands.push(subBand);
        } else if (subBandHasSource && sourceIdsCount > 1) {
          subBands.push({
            ...subBand,
            points: (subBand as any).points.filter((point: any) => point.sourceId !== action.sourceId),
            sourceIds: omit(subBand.sourceIds, action.sourceId),
          });
        }

        return subBands;
      }, []),
>>>>>>> be82ac49
    }))
    .filter(
      band => band.subBands.length !== 0,
    );

  bands = updateSortOrder(bands);

  return {
    ...state,
    bands,
    ...updateSelectedBandIds(bands, state.selectedBandId, state.selectedSubBandId),
    ...updateTimeRanges(bands, state.viewTimeRange),
  };
}

/**
 * Reduction Helper. Called when reducing the 'RemoveSubBand' action.
 */
export function removeSubBand(state: TimelineState, action: RemoveSubBand): TimelineState {
  let bands = state.bands
    .map(band => ({
      ...band,
      subBands: band.subBands.filter(subBand => subBand.id !== action.subBandId),
    }))
    .filter(
      band => band.subBands.length !== 0,
    );

  bands = updateSortOrder(bands);

  return {
    ...state,
    bands,
    ...updateSelectedBandIds(bands, state.selectedBandId, state.selectedSubBandId),
    ...updateTimeRanges(bands, state.viewTimeRange),
  };
}

/**
 * Reduction Helper. Called when reducing the 'SelectBand' action.
 */
export function selectBand(state: TimelineState, action: SelectBand): TimelineState {
  const selectedBandId = action.bandId === state.selectedBandId ? '' : action.bandId;
  const band = bandById(state.bands, selectedBandId);

  return {
    ...state,
    selectedBandId,
    selectedSubBandId: band && band.subBands.length && selectedBandId !== '' ? band.subBands[0].id : '',
  };
}

/**
 * Reduction Helper. Called when reducing the 'NewSortOrder' action.
 */
export function sortBands(state: TimelineState, action: SortBands): TimelineState {
  return {
    ...state,
    bands: state.bands.map((band: RavenCompositeBand) => {
      if (action.sort[band.id]) {
        return {
          ...band,
          containerId: action.sort[band.id].containerId,
          sortOrder: action.sort[band.id].sortOrder,
        };
      }

      return band;
    }),
  };
}

/**
 * Reduction Helper. Called when reducing the 'UpdateBand' action.
 */
export function updateBand(state: TimelineState, action: UpdateBand): TimelineState {
  return {
    ...state,
    bands: state.bands.map((band: RavenCompositeBand) => {
      if (action.bandId === band.id) {
        return {
          ...band,
          ...action.update,
        };
      }

      return band;
    }),
  };
}

/**
 * Reduction Helper. Called when reducing the 'UpdateSubBand' action.
 */
export function updateSubBand(state: TimelineState, action: UpdateSubBand): TimelineState {
  return {
    ...state,
    bands: state.bands.map((band: RavenCompositeBand) => {
      if (action.bandId === band.id) {
        return {
          ...band,
          subBands: band.subBands.map(subBand => {
            if (action.subBandId === subBand.id) {
              return {
                ...subBand,
                ...action.update,
              };
            }
            return subBand;
          }),
        };
      }

      return band;
    }),
  };
}

/**
 * Reduction Helper. Called when reducing the 'UpdateTimeline' action.
 * This is just a top level reducer for the timeline state (top level meaning it updates base timeline state props).
 */
export function updateTimeline(state: TimelineState, action: UpdateTimeline): TimelineState {
  return {
    ...state,
    ...action.update,
  };
}

/**
 * Timeline state selector helper.
 */
export const getTimelineState = createFeatureSelector<TimelineState>('timeline');

/**
 * Create selector helper for selecting state slice.
 *
 * Every reducer module exports selector functions, however child reducers
 * have no knowledge of the overall state tree. To make them usable, we
 * need to make new selectors that wrap them.
 *
 * The createSelector function creates very efficient selectors that are memoized and
 * only recompute when arguments change. The created selectors can also be composed
 * together to select different pieces of state.
 */
// TODO: Add more specific selectors if needed.<|MERGE_RESOLUTION|>--- conflicted
+++ resolved
@@ -50,15 +50,10 @@
   labelFontStyle: string;
   labelWidth: number;
   maxTimeRange: RavenTimeRange;
-<<<<<<< HEAD
-  overlayMode: boolean;
   resourceColor: string;
   selectedBandId: string;
+  selectedSubBandId: string;
   tooltip: boolean;
-=======
-  selectedBandId: string;
-  selectedSubBandId: string;
->>>>>>> be82ac49
   viewTimeRange: RavenTimeRange;
 }
 
@@ -70,15 +65,10 @@
   labelFontStyle: 'Georgia',
   labelWidth: 100,
   maxTimeRange: { end: 0, start: 0 },
-<<<<<<< HEAD
-  overlayMode: false,
   resourceColor: '#000000',
   selectedBandId: '',
+  selectedSubBandId: '',
   tooltip: true,
-=======
-  selectedBandId: '',
-  selectedSubBandId: '',
->>>>>>> be82ac49
   viewTimeRange: { end: 0, start: 0 },
 };
 
@@ -130,28 +120,6 @@
 /**
  * Reduction Helper. Called when reducing the 'AddBand' action.
  */
-<<<<<<< HEAD
-export function addBands(state: TimelineState, action: FetchGraphDataSuccess): TimelineState {
-  const bands = state.bands
-    // Add new bands to current bands.
-    .map((band: RavenCompositeBand) => {
-      for (let i = action.newBands.length - 1; i >= 0; --i) { // Running backwards since we are splicing.
-        const newBand = action.newBands[i];
-
-        // Add new band to a currently existing band.
-        if (shouldOverlay(state.overlayMode, state.selectedBandId, band.id) && !hasActivityLegend(state.bands, newBand as RavenActivityBand) ||
-          hasActivityLegend([band], newBand as RavenActivityBand)) {
-          band = {
-            ...band,
-            subBands: band.subBands.concat({
-              ...newBand,
-              parentUniqueId: band.id,
-            }),
-          };
-          action.newBands.splice(i, 1);
-        }
-      }
-=======
 export function addBand(state: TimelineState, action: AddBand): TimelineState {
   const bands = state.bands.concat({
     ...action.band,
@@ -166,7 +134,6 @@
       },
     })),
   });
->>>>>>> be82ac49
 
   return {
     ...state,
@@ -254,9 +221,6 @@
   let bands = state.bands
     .map(band => ({
       ...band,
-<<<<<<< HEAD
-      subBands: band.subBands.filter(subBand => !action.bandIds.includes(subBand.id)),
-=======
       subBands: band.subBands.reduce((subBands: RavenSubBand[], subBand: RavenSubBand) => {
         const subBandHasSource = subBand.sourceIds[action.sourceId];
         const sourceIdsCount = Object.keys(subBand.sourceIds).length;
@@ -273,7 +237,6 @@
 
         return subBands;
       }, []),
->>>>>>> be82ac49
     }))
     .filter(
       band => band.subBands.length !== 0,
