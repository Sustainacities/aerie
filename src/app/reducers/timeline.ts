--- conflicted
+++ resolved
@@ -17,6 +17,8 @@
   AddBand,
   AddPointsToSubBand,
   AddSubBand,
+  ChangeDefaultFillColor,
+  ChangeDefaultResourceColor,
   RemoveBandsOrPointsForSource,
   RemoveSubBand,
   SelectBand,
@@ -51,11 +53,12 @@
   colorPalette: string[];
   currentTimeCursor: boolean;
   dateFormat: string;
+  defaultFillColor: string;
+  defaultResourceColor: string;
   labelFontSize: number;
   labelFontStyle: string;
   labelWidth: number;
   maxTimeRange: RavenTimeRange;
-  resourceColor: string;
   selectedBandId: string;
   selectedPoint: RavenPoint | null;
   selectedSubBandId: string;
@@ -76,11 +79,12 @@
   ],
   currentTimeCursor: false,
   dateFormat: 'Day-Month-Year',
+  defaultFillColor: '#000000',
+  defaultResourceColor: '#000000',
   labelFontSize: 9,
   labelFontStyle: 'Georgia',
   labelWidth: 100,
   maxTimeRange: { end: 0, start: 0 },
-  resourceColor: '#000000',
   selectedBandId: '',
   selectedPoint: null,
   selectedSubBandId: '',
@@ -115,12 +119,7 @@
     case TimelineActionTypes.UpdateSubBand:
       return updateSubBand(state, action);
     case TimelineActionTypes.UpdateTimeline:
-<<<<<<< HEAD
       return { ...state, ...action.update };
-=======
-      return updateTimeline(state, action);
-    case TimelineActionTypes.UpdateViewTimeRange:
-      return { ...state, viewTimeRange: { ...action.viewTimeRange } };
     case TimelineActionTypes.ChangeCurrentTimeCursor:
       return { ...state, currentTimeCursor: action.currentTimeCursor };
     case TimelineActionTypes.ChangeDateFormat:
@@ -133,13 +132,10 @@
       return { ...state, labelWidth: action.labelWidth };
     case TimelineActionTypes.ChangeLabelFontStyle:
       return { ...state, labelFontStyle: action.labelFontStyle };
-    case TimelineActionTypes.ChangeResourceColor:
-      const colors = state.colorPalette.slice(0);
-      if (!colors.includes(action.resourceColor)) {
-        colors.push(action.resourceColor);
-      }
-      return { ...state, resourceColor: action.resourceColor, colorPalette: colors };
->>>>>>> a79cc4b8
+    case TimelineActionTypes.ChangeDefaultFillColor:
+      return changeDefaultFillColor (state, action);
+    case TimelineActionTypes.ChangeDefaultResourceColor:
+      return changeDefaultResourceColor (state, action);
     default:
       return state;
   }
@@ -248,6 +244,28 @@
   };
 }
 
+/** Reduction Helper. Called when reducing the 'ChangeDefaultFillColor' action.
+ *  Adds color to colorPalette if not exists already
+ */
+export function changeDefaultFillColor (state: TimelineState, action: ChangeDefaultFillColor): TimelineState {
+  const colors = state.colorPalette.slice(0);
+  if (!colors.includes(action.defaultFillColor)) {
+    colors.push(action.defaultFillColor);
+  }
+  return { ...state, defaultFillColor: action.defaultFillColor, colorPalette: colors };
+}
+
+/** Reduction Helper. Called when reducing the 'ChangeDefaultResourceColor' action.
+ *  Adds color to colorPalette if not exists already
+ */
+export function changeDefaultResourceColor(state: TimelineState, action: ChangeDefaultResourceColor): TimelineState {
+  const colors = state.colorPalette.slice(0);
+      if (!colors.includes(action.defaultResourceColor)) {
+        colors.push(action.defaultResourceColor);
+      }
+      return { ...state, defaultResourceColor: action.defaultResourceColor, colorPalette: colors };
+}
+
 /**
  * Reduction Helper. Called when reducing the 'RemoveBandsOrPointsForSource' action.
  * Removes all bands or points that reference the given source.
