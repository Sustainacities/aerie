--- conflicted
+++ resolved
@@ -39,12 +39,9 @@
 
 import {
   RavenCompositeBand,
-<<<<<<< HEAD
   RavenPoint,
   RavenResourcePoint,
-=======
   RavenSubBand,
->>>>>>> be82ac49
   RavenTimeRange,
 } from './../shared/models';
 
@@ -76,13 +73,10 @@
   labelWidth: 150,
   maxTimeRange: { end: 0, start: 0 },
   selectedBandId: '',
-<<<<<<< HEAD
   selectedDataPoint: defaultDataPoint,
   viewMetadata: false,
   viewParameter: true,
-=======
   selectedSubBandId: '',
->>>>>>> be82ac49
   viewTimeRange: { end: 0, start: 0 },
 };
 
@@ -128,28 +122,6 @@
 /**
  * Reduction Helper. Called when reducing the 'AddBand' action.
  */
-<<<<<<< HEAD
-export function addBands(state: TimelineState, action: FetchGraphDataSuccess): TimelineState {
-  const bands = state.bands
-    // Add new bands to current bands.
-    .map((band: RavenCompositeBand) => {
-      for (let i = action.newBands.length - 1; i >= 0; --i) { // Running backwards since we are splicing.
-        const newBand = action.newBands[i];
-
-        // Add new band to a currently existing band.
-        if (shouldOverlay(state.overlayMode, state.selectedBandId, band.id) && !hasActivityLegend(state.bands, newBand as RavenActivityBand) ||
-          hasActivityLegend([band], newBand as RavenActivityBand)) {
-          band = {
-            ...band,
-            subBands: band.subBands.concat({
-              ...newBand,
-              parentUniqueId: band.id,
-            }),
-          };
-          action.newBands.splice(i, 1);
-        }
-      }
-=======
 export function addBand(state: TimelineState, action: AddBand): TimelineState {
   const bands = state.bands.concat({
     ...action.band,
@@ -164,7 +136,6 @@
       },
     })),
   });
->>>>>>> be82ac49
 
   return {
     ...state,
@@ -252,9 +223,6 @@
   let bands = state.bands
     .map(band => ({
       ...band,
-<<<<<<< HEAD
-      subBands: band.subBands.filter(subBand => !action.bandIds.includes(subBand.id)),
-=======
       subBands: band.subBands.reduce((subBands: RavenSubBand[], subBand: RavenSubBand) => {
         const subBandHasSource = subBand.sourceIds[action.sourceId];
         const sourceIdsCount = Object.keys(subBand.sourceIds).length;
@@ -271,7 +239,6 @@
 
         return subBands;
       }, []),
->>>>>>> be82ac49
     }))
     .filter(
       band => band.subBands.length !== 0,
