/**
 * Copyright 2018, by the California Institute of Technology. ALL RIGHTS RESERVED. United States Government Sponsorship acknowledged.
 * Any commercial use must be negotiated with the Office of Technology Transfer at the California Institute of Technology.
 * This software may be subject to U.S. export control laws and regulations.
 * By accepting this document, the user agrees to comply with all applicable U.S. export laws and regulations.
 * User has the responsibility to obtain export licenses, or other export authority as may be required
 * before exporting such information to foreign countries or providing access to foreign persons
 */

<<<<<<< HEAD
export * from './layout.effect';
=======
export * from './display.effect';
export * from './epochs.effect';
>>>>>>> a79cc4b8
export * from './router.effect';
export * from './source-explorer.effect';
export * from './timeline.effect';<|MERGE_RESOLUTION|>--- conflicted
+++ resolved
@@ -7,12 +7,8 @@
  * before exporting such information to foreign countries or providing access to foreign persons
  */
 
-<<<<<<< HEAD
 export * from './layout.effect';
-=======
-export * from './display.effect';
 export * from './epochs.effect';
->>>>>>> a79cc4b8
 export * from './router.effect';
 export * from './source-explorer.effect';
 export * from './timeline.effect';