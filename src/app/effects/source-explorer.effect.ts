--- conflicted
+++ resolved
@@ -37,11 +37,7 @@
   CloseEvent,
   ExpandEvent,
   FetchInitialSources,
-<<<<<<< HEAD
-=======
   ImportSourceEvent,
-  LoadFromSource,
->>>>>>> bc3cee32
   OpenEvent,
   RemoveSourceEvent,
   SaveState,
