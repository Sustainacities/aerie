--- conflicted
+++ resolved
@@ -24,13 +24,10 @@
   CollapseEvent        = '[sourceExplorer] collapse_event',
   ExpandEvent          = '[sourceExplorer] expand_event',
   FetchInitialSources  = '[sourceExplorer] fetch_initial_sources',
-<<<<<<< HEAD
-=======
   ImportSourceEvent    = '[sourceExplorer] import_source_event',
   ImportSourceFailure  = '[sourceExplorer] import_source_failure',
   ImportSourceSuccess  = '[sourceExplorer] import_source_success',
   LoadFromSource       = '[sourceExplorer] load_from_source',
->>>>>>> bc3cee32
   NewSources           = '[sourceExplorer] new_sources',
   OpenEvent            = '[sourceExplorer] open_event',
   RemoveSource         = '[sourceExplorer] remove_source',
@@ -79,8 +76,6 @@
   readonly type = SourceExplorerActionTypes.FetchInitialSources;
 }
 
-<<<<<<< HEAD
-=======
 export class LoadFromSource implements Action {
   readonly type = SourceExplorerActionTypes.LoadFromSource;
 
@@ -101,7 +96,6 @@
   readonly type = SourceExplorerActionTypes.ImportSourceSuccess;
 }
 
->>>>>>> bc3cee32
 export class NewSources implements Action {
   readonly type = SourceExplorerActionTypes.NewSources;
 
@@ -175,13 +169,10 @@
   CollapseEvent |
   ExpandEvent |
   FetchInitialSources |
-<<<<<<< HEAD
-=======
   ImportSourceEvent |
   ImportSourceFailure |
   ImportSourceSuccess |
   LoadFromSource |
->>>>>>> bc3cee32
   NewSources |
   OpenEvent |
   RemoveSource |
