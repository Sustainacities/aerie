/**
 * Copyright 2018, by the California Institute of Technology. ALL RIGHTS RESERVED. United States Government Sponsorship acknowledged.
 * Any commercial use must be negotiated with the Office of Technology Transfer at the California Institute of Technology.
 * This software may be subject to U.S. export control laws and regulations.
 * By accepting this document, the user agrees to comply with all applicable U.S. export laws and regulations.
 * User has the responsibility to obtain export licenses, or other export authority as may be required
 * before exporting such information to foreign countries or providing access to foreign persons
 */

import { Action } from '@ngrx/store';

import {
  BaseType,
  RavenCompositeBand,
  RavenSortMessage,
  RavenSubBand,
  RavenTimeRange,
  StringTMap,
} from './../shared/models';

// Action Types.
export enum TimelineActionTypes {
<<<<<<< HEAD
  SelectBand          = '[timeline] select_band',
  SelectDataPoint         = '[timeline] select_data_point',
  SortBands           = '[timeline] sort_bands',
  UpdateBand          = '[timeline] update_band',
  UpdateSubBand       = '[timeline] update_sub_band',
  UpdateTimeline      = '[timeline] update_timeline',
  UpdateViewTimeRange = '[timeline] update_view_time_range',
  ToggleViewParameter = '[timeline] toggle-view-parameter',
  ToggleViewMetadata = '[timeline] toggle-view-metadata',
=======
  AddBand                      = '[timeline] add_band',
  AddPointsToSubBand           = '[timeline] add_points_to_sub_band',
  AddSubBand                   = '[timeline] add_sub_band',
  RemoveBandsOrPointsForSource = '[timeline] remove_bands_or_points_for_source',
  RemoveSubBand                = '[timeline] remove_sub_band',
  SelectBand                   = '[timeline] select_band',
  SortBands                    = '[timeline] sort_bands',
  UpdateBand                   = '[timeline] update_band',
  UpdateSubBand                = '[timeline] update_sub_band',
  UpdateTimeline               = '[timeline] update_timeline',
  UpdateViewTimeRange          = '[timeline] update_view_time_range',
>>>>>>> be82ac49
}

// Actions.
export class AddBand implements Action {
  readonly type = TimelineActionTypes.AddBand;

  constructor(
    public sourceId: string,
    public band: RavenCompositeBand,
  ) {}
}

export class AddPointsToSubBand implements Action {
  readonly type = TimelineActionTypes.AddPointsToSubBand;

  constructor(
    public sourceId: string,
    public bandId: string,
    public subBandId: string,
    public points: any[],
  ) {}
}

export class AddSubBand implements Action {
  readonly type = TimelineActionTypes.AddSubBand;

  constructor(
    public sourceId: string,
    public bandId: string,
    public subBand: RavenSubBand,
  ) {}
}

export class RemoveBandsOrPointsForSource implements Action {
  readonly type = TimelineActionTypes.RemoveBandsOrPointsForSource;

  constructor(public sourceId: string) {}
}

export class RemoveSubBand implements Action {
  readonly type = TimelineActionTypes.RemoveSubBand;

  constructor(public subBandId: string) {}
}

export class SelectBand implements Action {
  readonly type = TimelineActionTypes.SelectBand;

  constructor(public bandId: string) {}
}

export class SelectDataPoint implements Action {
  readonly type = TimelineActionTypes.SelectDataPoint;

  constructor(public interval: any, public bandId: string) {}
}
export class SortBands implements Action {
  readonly type = TimelineActionTypes.SortBands;

  constructor(public sort: StringTMap<RavenSortMessage>) {}
}

export class UpdateBand implements Action {
  readonly type = TimelineActionTypes.UpdateBand;

  constructor(public bandId: string, public update: StringTMap<BaseType>) {}
}

export class UpdateSubBand implements Action {
  readonly type = TimelineActionTypes.UpdateSubBand;

  constructor(public bandId: string, public subBandId: string, public update: StringTMap<BaseType>) {}
}

export class UpdateTimeline implements Action {
  readonly type = TimelineActionTypes.UpdateTimeline;

  constructor(public update: StringTMap<BaseType>) {}
}

export class UpdateViewTimeRange implements Action {
  readonly type = TimelineActionTypes.UpdateViewTimeRange;

  constructor(public viewTimeRange: RavenTimeRange) {}
}

export class ToggleViewParameter implements Action {
  readonly type = TimelineActionTypes.ToggleViewParameter;

  constructor() {}
}

export class ToggleViewMetadata implements Action {
  readonly type = TimelineActionTypes.ToggleViewMetadata;

  constructor() {}
}
// Union type of all actions.
export type TimelineAction =
  AddBand |
  AddPointsToSubBand |
  AddSubBand |
  RemoveBandsOrPointsForSource |
  RemoveSubBand |
  SelectBand |
  SelectDataPoint |
  SortBands |
  UpdateBand |
  UpdateSubBand |
  UpdateTimeline |
  UpdateViewTimeRange |
  ToggleViewParameter |
  ToggleViewMetadata;<|MERGE_RESOLUTION|>--- conflicted
+++ resolved
@@ -20,29 +20,20 @@
 
 // Action Types.
 export enum TimelineActionTypes {
-<<<<<<< HEAD
-  SelectBand          = '[timeline] select_band',
-  SelectDataPoint         = '[timeline] select_data_point',
-  SortBands           = '[timeline] sort_bands',
-  UpdateBand          = '[timeline] update_band',
-  UpdateSubBand       = '[timeline] update_sub_band',
-  UpdateTimeline      = '[timeline] update_timeline',
-  UpdateViewTimeRange = '[timeline] update_view_time_range',
-  ToggleViewParameter = '[timeline] toggle-view-parameter',
-  ToggleViewMetadata = '[timeline] toggle-view-metadata',
-=======
   AddBand                      = '[timeline] add_band',
   AddPointsToSubBand           = '[timeline] add_points_to_sub_band',
   AddSubBand                   = '[timeline] add_sub_band',
   RemoveBandsOrPointsForSource = '[timeline] remove_bands_or_points_for_source',
   RemoveSubBand                = '[timeline] remove_sub_band',
   SelectBand                   = '[timeline] select_band',
+  SelectDataPoint         = '[timeline] select_data_point',
   SortBands                    = '[timeline] sort_bands',
   UpdateBand                   = '[timeline] update_band',
   UpdateSubBand                = '[timeline] update_sub_band',
   UpdateTimeline               = '[timeline] update_timeline',
   UpdateViewTimeRange          = '[timeline] update_view_time_range',
->>>>>>> be82ac49
+  ToggleViewParameter = '[timeline] toggle-view-parameter',
+  ToggleViewMetadata = '[timeline] toggle-view-metadata',
 }
 
 // Actions.
