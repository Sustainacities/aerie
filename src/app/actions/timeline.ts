/**
 * Copyright 2018, by the California Institute of Technology. ALL RIGHTS RESERVED. United States Government Sponsorship acknowledged.
 * Any commercial use must be negotiated with the Office of Technology Transfer at the California Institute of Technology.
 * This software may be subject to U.S. export control laws and regulations.
 * By accepting this document, the user agrees to comply with all applicable U.S. export laws and regulations.
 * User has the responsibility to obtain export licenses, or other export authority as may be required
 * before exporting such information to foreign countries or providing access to foreign persons
 */

import { Action } from '@ngrx/store';

import {
  BaseType,
  RavenCompositeBand,
  RavenSortMessage,
  RavenSubBand,
  StringTMap,
} from './../shared/models';

// Action Types.
export enum TimelineActionTypes {
  AddBand                      = '[timeline] add_band',
  AddPointsToSubBand           = '[timeline] add_points_to_sub_band',
  AddSubBand                   = '[timeline] add_sub_band',
  ChangeCurrentTimeCursor      = '[timeline] change_current_time_cursor',
  ChangeDateFormat             = '[timeline] change_date_format',
  ChangeTooltip                = '[timeline] change_tooltip',
  ChangeLabelFontSize          = '[timeline] change_label_fonr_size',
  ChangeLabelFontStyle         = '[timeline] change_label_font_style',
  ChangeLabelWidth             = '[timeline] change_label_width',
  ChangeResourceColor          = '[timeline] change_resource_color',
  RemoveBandsOrPointsForSource = '[timeline] remove_bands_or_points_for_source',
  RemoveSubBand                = '[timeline] remove_sub_band',
  SelectBand                   = '[timeline] select_band',
  SelectPoint                  = '[timeline] select_point',
  SortBands                    = '[timeline] sort_bands',
  UpdateBand                   = '[timeline] update_band',
  UpdateSubBand                = '[timeline] update_sub_band',
  UpdateTimeline               = '[timeline] update_timeline',
}

// Actions.
export class AddBand implements Action {
  readonly type = TimelineActionTypes.AddBand;

  constructor(
    public sourceId: string | null,
    public band: RavenCompositeBand,
  ) {}
}

export class AddPointsToSubBand implements Action {
  readonly type = TimelineActionTypes.AddPointsToSubBand;

  constructor(
    public sourceId: string,
    public bandId: string,
    public subBandId: string,
    public points: any[],
  ) {}
}

export class AddSubBand implements Action {
  readonly type = TimelineActionTypes.AddSubBand;

  constructor(
    public sourceId: string,
    public bandId: string,
    public subBand: RavenSubBand,
  ) {}
}

export class RemoveBandsOrPointsForSource implements Action {
  readonly type = TimelineActionTypes.RemoveBandsOrPointsForSource;

  constructor(public sourceId: string) {}
}

export class RemoveSubBand implements Action {
  readonly type = TimelineActionTypes.RemoveSubBand;

  constructor(public subBandId: string) {}
}

export class SelectBand implements Action {
  readonly type = TimelineActionTypes.SelectBand;

  constructor(public bandId: string) {}
}

export class SelectPoint implements Action {
  readonly type = TimelineActionTypes.SelectPoint;

  constructor(public bandId: string, public subBandId: string, public pointId: string) {}
}

export class SortBands implements Action {
  readonly type = TimelineActionTypes.SortBands;

  constructor(public sort: StringTMap<RavenSortMessage>) {}
}

export class UpdateBand implements Action {
  readonly type = TimelineActionTypes.UpdateBand;

  constructor(public bandId: string, public update: StringTMap<BaseType>) {}
}

export class UpdateSubBand implements Action {
  readonly type = TimelineActionTypes.UpdateSubBand;

  constructor(public bandId: string, public subBandId: string, public update: StringTMap<BaseType>) {}
}

export class UpdateTimeline implements Action {
  readonly type = TimelineActionTypes.UpdateTimeline;

  constructor(public update: StringTMap<BaseType>) {}
}

<<<<<<< HEAD
=======
export class UpdateViewTimeRange implements Action {
  readonly type = TimelineActionTypes.UpdateViewTimeRange;

  constructor(public viewTimeRange: RavenTimeRange) {}
}

export class ChangeDateFormat implements Action {
  readonly type = TimelineActionTypes.ChangeDateFormat;

  constructor(public dateFormat: string) {}
}

export class ChangeCurrentTimeCursor implements Action {
  readonly type = TimelineActionTypes.ChangeCurrentTimeCursor;

  constructor(public currentTimeCursor: boolean) {}
}

export class ChangeTooltip implements Action {
  readonly type = TimelineActionTypes.ChangeTooltip;

  constructor(public tooltip: boolean) {}
}

export class ChangeLabelFontSize implements Action {
  readonly type = TimelineActionTypes.ChangeLabelFontSize;

  constructor(public labelFontSize: number) {}
}

export class ChangeLabelFontStyle implements Action {
  readonly type = TimelineActionTypes.ChangeLabelFontStyle;

  constructor(public labelFontStyle: string) {}
}

export class ChangeLabelWidth implements Action {
  readonly type = TimelineActionTypes.ChangeLabelWidth;

  constructor(public labelWidth: number) {}
}

export class ChangeResourceColor implements Action {
  readonly type = TimelineActionTypes.ChangeResourceColor;

  constructor(public resourceColor: string) {}
}

>>>>>>> a79cc4b8
// Union type of all actions.
export type TimelineAction =
  AddBand |
  AddPointsToSubBand |
  AddSubBand |
  ChangeCurrentTimeCursor |
  ChangeDateFormat |
  ChangeTooltip |
  ChangeLabelFontSize |
  ChangeLabelFontStyle |
  ChangeLabelWidth |
  ChangeResourceColor |
  RemoveBandsOrPointsForSource |
  RemoveSubBand |
  SelectBand |
  SelectPoint |
  SortBands |
  UpdateBand |
  UpdateSubBand |
  UpdateTimeline;<|MERGE_RESOLUTION|>--- conflicted
+++ resolved
@@ -28,7 +28,8 @@
   ChangeLabelFontSize          = '[timeline] change_label_fonr_size',
   ChangeLabelFontStyle         = '[timeline] change_label_font_style',
   ChangeLabelWidth             = '[timeline] change_label_width',
-  ChangeResourceColor          = '[timeline] change_resource_color',
+  ChangeDefaultFillColor       = '[timeline] change_default_fill_color',
+  ChangeDefaultResourceColor   = '[timeline] change_default_resource_color',
   RemoveBandsOrPointsForSource = '[timeline] remove_bands_or_points_for_source',
   RemoveSubBand                = '[timeline] remove_sub_band',
   SelectBand                   = '[timeline] select_band',
@@ -68,6 +69,54 @@
     public bandId: string,
     public subBand: RavenSubBand,
   ) {}
+}
+
+export class ChangeCurrentTimeCursor implements Action {
+  readonly type = TimelineActionTypes.ChangeCurrentTimeCursor;
+
+  constructor(public currentTimeCursor: boolean) {}
+}
+
+export class ChangeDateFormat implements Action {
+  readonly type = TimelineActionTypes.ChangeDateFormat;
+
+  constructor(public dateFormat: string) {}
+}
+
+export class ChangeDefaultFillColor implements Action {
+  readonly type = TimelineActionTypes.ChangeDefaultFillColor;
+
+  constructor(public defaultFillColor: string) {}
+}
+
+export class ChangeDefaultResourceColor implements Action {
+  readonly type = TimelineActionTypes.ChangeDefaultResourceColor;
+
+  constructor(public defaultResourceColor: string) {}
+}
+
+export class ChangeLabelFontSize implements Action {
+  readonly type = TimelineActionTypes.ChangeLabelFontSize;
+
+  constructor(public labelFontSize: number) {}
+}
+
+export class ChangeLabelFontStyle implements Action {
+  readonly type = TimelineActionTypes.ChangeLabelFontStyle;
+
+  constructor(public labelFontStyle: string) {}
+}
+
+export class ChangeLabelWidth implements Action {
+  readonly type = TimelineActionTypes.ChangeLabelWidth;
+
+  constructor(public labelWidth: number) {}
+}
+
+export class ChangeTooltip implements Action {
+  readonly type = TimelineActionTypes.ChangeTooltip;
+
+  constructor(public tooltip: boolean) {}
 }
 
 export class RemoveBandsOrPointsForSource implements Action {
@@ -118,57 +167,8 @@
   constructor(public update: StringTMap<BaseType>) {}
 }
 
-<<<<<<< HEAD
-=======
-export class UpdateViewTimeRange implements Action {
-  readonly type = TimelineActionTypes.UpdateViewTimeRange;
 
-  constructor(public viewTimeRange: RavenTimeRange) {}
-}
 
-export class ChangeDateFormat implements Action {
-  readonly type = TimelineActionTypes.ChangeDateFormat;
-
-  constructor(public dateFormat: string) {}
-}
-
-export class ChangeCurrentTimeCursor implements Action {
-  readonly type = TimelineActionTypes.ChangeCurrentTimeCursor;
-
-  constructor(public currentTimeCursor: boolean) {}
-}
-
-export class ChangeTooltip implements Action {
-  readonly type = TimelineActionTypes.ChangeTooltip;
-
-  constructor(public tooltip: boolean) {}
-}
-
-export class ChangeLabelFontSize implements Action {
-  readonly type = TimelineActionTypes.ChangeLabelFontSize;
-
-  constructor(public labelFontSize: number) {}
-}
-
-export class ChangeLabelFontStyle implements Action {
-  readonly type = TimelineActionTypes.ChangeLabelFontStyle;
-
-  constructor(public labelFontStyle: string) {}
-}
-
-export class ChangeLabelWidth implements Action {
-  readonly type = TimelineActionTypes.ChangeLabelWidth;
-
-  constructor(public labelWidth: number) {}
-}
-
-export class ChangeResourceColor implements Action {
-  readonly type = TimelineActionTypes.ChangeResourceColor;
-
-  constructor(public resourceColor: string) {}
-}
-
->>>>>>> a79cc4b8
 // Union type of all actions.
 export type TimelineAction =
   AddBand |
@@ -180,7 +180,8 @@
   ChangeLabelFontSize |
   ChangeLabelFontStyle |
   ChangeLabelWidth |
-  ChangeResourceColor |
+  ChangeDefaultFillColor |
+  ChangeDefaultResourceColor |
   RemoveBandsOrPointsForSource |
   RemoveSubBand |
   SelectBand |
