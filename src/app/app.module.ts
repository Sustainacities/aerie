--- conflicted
+++ resolved
@@ -50,11 +50,7 @@
 } from './components';
 
 import {
-<<<<<<< HEAD
-=======
-  DisplayEffects,
   LayoutEffects,
->>>>>>> 0292d2c0
   RouterEffects,
   SourceExplorerEffects,
   TimelineEffects,
@@ -95,11 +91,7 @@
 ];
 
 export const EFFECTS = [
-<<<<<<< HEAD
-=======
-  DisplayEffects,
   LayoutEffects,
->>>>>>> 0292d2c0
   RouterEffects,
   SourceExplorerEffects,
   TimelineEffects,
