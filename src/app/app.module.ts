/**
 * Copyright 2018, by the California Institute of Technology. ALL RIGHTS RESERVED. United States Government Sponsorship acknowledged.
 * Any commercial use must be negotiated with the Office of Technology Transfer at the California Institute of Technology.
 * This software may be subject to U.S. export control laws and regulations.
 * By accepting this document, the user agrees to comply with all applicable U.S. export laws and regulations.
 * User has the responsibility to obtain export licenses, or other export authority as may be required
 * before exporting such information to foreign countries or providing access to foreign persons
 */

import { CommonModule } from '@angular/common';
import { HttpClientModule } from '@angular/common/http';
import { CUSTOM_ELEMENTS_SCHEMA, NgModule } from '@angular/core';
import { FlexLayoutModule } from '@angular/flex-layout';
import { FormsModule } from '@angular/forms';
import { BrowserModule } from '@angular/platform-browser';
import { BrowserAnimationsModule } from '@angular/platform-browser/animations';
import { RouterModule } from '@angular/router';

import { PolymerModule } from '@codebakery/origami';
import { SortablejsModule } from 'angular-sortablejs';
import { AngularSplitModule } from 'angular-split';

import { EffectsModule } from '@ngrx/effects';
import { RouterStateSerializer, StoreRouterConnectingModule } from '@ngrx/router-store';
import { StoreModule } from '@ngrx/store';
import { StoreDevtoolsModule } from '@ngrx/store-devtools';

import { CustomRouterStateSerializer, routes } from './routes';
import { metaReducers, reducers } from './store';

import { environment } from './../environments/environment';

import { MaterialModule } from './shared/material';

import {
  AppComponent,
  SourceExplorerComponent,
  TimelineComponent,
} from './containers';

import {
<<<<<<< HEAD
  BandsComponent,
  RavenActivityPointComponent,
  RavenResourcePointComponent,
  RavenSettingsComponent,
  RavenStatePointComponent,
=======
  RavenBandsComponent,
  RavenConfirmDialogComponent,
  RavenSettingsComponent,
  RavenStateSaveDialogComponent,
>>>>>>> 81649157
  RavenTreeComponent,
} from './components';

import {
  DisplayEffects,
  RouterEffects,
  SourceExplorerEffects,
} from './effects';

import {
  TimelineGuard,
} from './guards';

import {
  DhmsPipe,
  DOYPipe,
  HasKeysPipe,
  KeyByPipe,
  KeyValuePipe,
  MapKeyPipe,
} from './pipes';

export const DECLARATIONS = [
  AppComponent,
<<<<<<< HEAD
  BandsComponent,
  DhmsPipe,
  DOYPipe,
  HasKeysPipe,
  KeyByPipe,
  KeyValuePipe,
  MapKeyPipe,
  RavenActivityPointComponent,
=======
  HasKeysPipe,
  KeyByPipe,
  RavenBandsComponent,
  RavenConfirmDialogComponent,
>>>>>>> 81649157
  RavenSettingsComponent,
  RavenStateSaveDialogComponent,
  RavenTreeComponent,
  RavenResourcePointComponent,
  RavenStatePointComponent,
  SourceExplorerComponent,
  TimelineComponent,
];

export const ENTRY_COMPONENTS = [
  RavenConfirmDialogComponent,
  RavenStateSaveDialogComponent,
];

export const EFFECTS = [
  DisplayEffects,
  RouterEffects,
  SourceExplorerEffects,
];

export const MODULES = [
  CommonModule,
  BrowserModule,
  BrowserAnimationsModule,
  HttpClientModule,
  FormsModule,
  MaterialModule,
  AngularSplitModule,
  FlexLayoutModule,
  PolymerModule.forRoot(),
  SortablejsModule.forRoot({}),
  RouterModule.forRoot(routes, { useHash: true }),
  StoreModule.forRoot(reducers, { metaReducers }),
  StoreRouterConnectingModule,
  !environment.production ? StoreDevtoolsModule.instrument({ maxAge: 10 }) : [],
  EffectsModule.forRoot(EFFECTS),
];

export const PROVIDERS = [
  {
    provide: RouterStateSerializer,
    useClass: CustomRouterStateSerializer,
  },
  TimelineGuard,
];

export const SCHEMAS = [
  CUSTOM_ELEMENTS_SCHEMA,
];

@NgModule({
  bootstrap: [
    AppComponent,
  ],
  declarations: DECLARATIONS,
  entryComponents: ENTRY_COMPONENTS,
  exports: DECLARATIONS,
  imports: MODULES,
  providers: PROVIDERS,
  schemas: SCHEMAS,
})
export class AppModule {}<|MERGE_RESOLUTION|>--- conflicted
+++ resolved
@@ -39,18 +39,13 @@
 } from './containers';
 
 import {
-<<<<<<< HEAD
-  BandsComponent,
   RavenActivityPointComponent,
   RavenResourcePointComponent,
-  RavenSettingsComponent,
   RavenStatePointComponent,
-=======
   RavenBandsComponent,
   RavenConfirmDialogComponent,
   RavenSettingsComponent,
   RavenStateSaveDialogComponent,
->>>>>>> 81649157
   RavenTreeComponent,
 } from './components';
 
@@ -75,8 +70,6 @@
 
 export const DECLARATIONS = [
   AppComponent,
-<<<<<<< HEAD
-  BandsComponent,
   DhmsPipe,
   DOYPipe,
   HasKeysPipe,
@@ -84,12 +77,8 @@
   KeyValuePipe,
   MapKeyPipe,
   RavenActivityPointComponent,
-=======
-  HasKeysPipe,
-  KeyByPipe,
   RavenBandsComponent,
   RavenConfirmDialogComponent,
->>>>>>> 81649157
   RavenSettingsComponent,
   RavenStateSaveDialogComponent,
   RavenTreeComponent,
