--- conflicted
+++ resolved
@@ -449,20 +449,6 @@
               </button>
             </div>
           </ng-container>
-<<<<<<< HEAD
-
-          <!-- Delete Sub-Band. -->
-          <div class="field">
-            <button
-              id="raven-settings-delete-band"
-              mat-raised-button
-              color="warn"
-              (click)="deleteSubBand.emit(subBand)">
-              Delete Band
-            </button>
-          </div>
-=======
->>>>>>> bfa24065
         </ng-container>
       </ng-container>
     </div>
