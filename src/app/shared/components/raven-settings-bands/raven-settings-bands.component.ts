--- conflicted
+++ resolved
@@ -158,13 +158,10 @@
   trackByFn(index: number, item: RavenSubBand) {
     return item.id;
   }
-<<<<<<< HEAD
-=======
 
   conditionalUpdateBandAndSubBand(condition: boolean, updateDict: RavenUpdate) {
     if (condition) {
       this.updateBandAndSubBand.emit(updateDict);
     }
   }
->>>>>>> f3e1fa81
 }