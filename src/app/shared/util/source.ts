/**
 * Copyright 2018, by the California Institute of Technology. ALL RIGHTS RESERVED. United States Government Sponsorship acknowledged.
 * Any commercial use must be negotiated with the Office of Technology Transfer at the California Institute of Technology.
 * This software may be subject to U.S. export control laws and regulations.
 * By accepting this document, the user agrees to comply with all applicable U.S. export laws and regulations.
 * User has the responsibility to obtain export licenses, or other export authority as may be required
 * before exporting such information to foreign countries or providing access to foreign persons
 */

import {
  MpsServerSource,
  MpsServerSourceCategory,
  MpsServerSourceDir,
  MpsServerSourceFile,
  MpsServerSourceGraphable,
  RavenCompositeBand,
  RavenSource,
  RavenSubBand,
  StringTMap,
} from './../models';

/**
 * Transform form an MPS Server source to a Raven source.
 */
export function toSource(parentId: string, isServer: boolean, mSource: MpsServerSource): RavenSource {
  const rSource: RavenSource = {
    actions: [],
    childIds: [],
    content: [],
    dbType: '',
    draggable: false,
    expandable: true,
    expanded: false,
    icon: '',
    id: `${parentId}${mSource.name}/`,
    isServer,
    kind: mSource.__kind,
    label: mSource.label,
    menu: true,
    name: mSource.name,
    openable: false,
    opened: false,
    parentId,
    permissions: '',
    pinnable: true,
    pinned: false,
    selectable: true,
    selected: false,
    subBandIds: {}, // Map of band ids that this source contributes data to.
    url: '',
  };

  if (rSource.kind === 'fs_category') {
    return fromCategory(mSource as MpsServerSourceCategory, rSource);
  } else if (rSource.kind === 'fs_dir') {
    return fromDir(isServer, mSource as MpsServerSourceDir, rSource);
  } else if (rSource.kind === 'fs_file') {
    return fromFile(mSource as MpsServerSourceFile, rSource);
  } else if (rSource.kind === 'fs_graphable') {
    if (rSource.name.includes('raven2-state')) {
      // TODO: Replace 'any' with a concrete type.
      return fromState(mSource as any, rSource);
    } else {
      return fromGraphable(mSource as MpsServerSourceGraphable, rSource);
    }
  } else {
    return rSource;
  }
}

/**
 * Transform an array of MPS Server sources to Raven sources.
 */
export function toRavenSources(parentId: string, isServer: boolean, sources: MpsServerSource[]): RavenSource[] {
  return sources.map((source: MpsServerSource) => toSource(parentId, isServer, source));
}

/**
 * Convert an MPS Server 'fs_category' source to a Raven source.
 */
export function fromCategory(mSource: MpsServerSourceCategory, rSource: RavenSource): RavenSource {
  return {
    ...rSource,
    content: mSource.contents,
    icon: 'fa fa-file-o',
  };
}

/**
 * Convert an MPS Server 'fs_dir' source to a Raven source.
 */
export function fromDir(isServer: boolean, mSource: MpsServerSourceDir, rSource: RavenSource): RavenSource {
  return {
    ...rSource,
    actions: [
      {
        event: 'save',
        name: 'Save',
      },
      {
        event: 'file-import',
        name: 'Import ..',
      },
      {
        event: 'file-delete',
        name: 'Delete',
      },
    ],
    dbType: mSource.__db_type,
    icon: isServer ? 'fa fa-database' : 'fa fa-folder',
    permissions: mSource.permissions,
    url: mSource.contents_url,
  };
}

/**
 * Convert an MPS Server 'fs_file' source to a Raven source.
 */
export function fromFile(mSource: MpsServerSourceFile, rSource: RavenSource): RavenSource {
  return {
    ...rSource,
<<<<<<< HEAD
    actions: [
      {
        event: 'delete',
        name: 'Delete',
      },
    ],
=======
    actions: mSource.__kind_sub === 'file_epoch' ? [
      {
        event: 'epoch-load',
        name: 'Load Epoch',
      },
      {
        event: 'file-delete',
        name: 'Delete',
      },
    ] : [{
      event: 'file-delete',
      name: 'Delete',
    }],
>>>>>>> a79cc4b8
    dbType: mSource.__db_type,
    icon: 'fa fa-file',
    permissions: mSource.permissions,
    url: mSource.contents_url,
  };
}

/**
 * Convert an MPS Server 'fs_graphable' source to a Raven source.
 */
export function fromGraphable(mSource: MpsServerSourceGraphable, rSource: RavenSource): RavenSource {
  return {
    ...rSource,
    expandable: false,
    icon: 'fa fa-area-chart',
    openable: true,
    selectable: false,
    url: mSource.data_url,
  };
}

/**
 * Convert an MPS Server 'fs_state' source to a Raven source.
 */
export function fromState(mSource: any, rSource: RavenSource): RavenSource {
  return {
    ...rSource,
    actions: [
      {
        event: 'load',
        name: 'Load',
      },
    ],
    expandable: false,
    icon: 'fa fa-table',
    openable: false,
    selectable: true,
    url: mSource.data_url,
  };
}

/**
 * Helper that returns a list of all child ids (recursively) for a given source id.
 */
export function getAllChildIds(tree: StringTMap<RavenSource>, sourceId: string): string[] {
  const source = tree[sourceId];
  let childIds: string[] = source && source.childIds || [];

  childIds.forEach(childId => {
    const childSource = tree[childId];
    childIds = childIds.concat(getAllChildIds(tree, childSource.id));
  });

  return childIds;
}

/**
 * Helper that returns all the individual parent source ids for a given source id.
 *
 * So if a source has id: '/hello/world/goodbye/'.
 * This function will break up that id into: ['/hello/', '/hello/world/'],
 * which are just the individual parent source ids up to (but not including) the given source id.
 */
export function getParentSourceIds(sourceId: string): string[] {
  const parentSourceIds: string[] = [];

  while (sourceId.length > 1) {
      sourceId = sourceId.replace(/([^\/]+)\/?$/, ''); // Removes last id name up to '/'.
      parentSourceIds.push(sourceId);
  }

  parentSourceIds.pop(); // Remove root id '/'.
  parentSourceIds.reverse(); // Return the ids starting from the top.

  return parentSourceIds;
}

/**
 * Helper that returns a list of ALL source ids for a list of bands,
 * separated by parent ids and leaf source ids.
 */
export function getSourceIds(bands: RavenCompositeBand[]) {
  const parentSourceIds = {};
  const sourceIds = {};

  bands.forEach((band: RavenCompositeBand) => {
    band.subBands.forEach((subBand: RavenSubBand) => {
      Object.keys(subBand.sourceIds).forEach(sourceId => {
        getParentSourceIds(sourceId).forEach(id => parentSourceIds[id] = id);
        sourceIds[sourceId] = sourceId;
      });
    });
  });

  return {
    parentSourceIds: Object.keys(parentSourceIds),
    sourceIds: Object.keys(sourceIds),
  };
}

/**
 * Helper that returns a source type based on a given source id. Empty otherwise.
 */
export function getSourceType(sourceId: string): string {
  if (sourceId.includes('Activities by Legend')) {
    return 'byLegend';
  } else if (sourceId.includes('Activities by Type')) {
    return 'byType';
  } else {
    console.warn('source.ts - getSourceType: unknown source type: ', sourceId);
    return '';
  }
}<|MERGE_RESOLUTION|>--- conflicted
+++ resolved
@@ -119,28 +119,19 @@
 export function fromFile(mSource: MpsServerSourceFile, rSource: RavenSource): RavenSource {
   return {
     ...rSource,
-<<<<<<< HEAD
-    actions: [
+    actions: mSource.__kind_sub === 'file_epoch' ? [
       {
         event: 'delete',
         name: 'Delete',
       },
-    ],
-=======
-    actions: mSource.__kind_sub === 'file_epoch' ? [
       {
         event: 'epoch-load',
         name: 'Load Epoch',
       },
-      {
-        event: 'file-delete',
-        name: 'Delete',
-      },
     ] : [{
-      event: 'file-delete',
+      event: 'delete',
       name: 'Delete',
     }],
->>>>>>> a79cc4b8
     dbType: mSource.__db_type,
     icon: 'fa fa-file',
     permissions: mSource.permissions,
