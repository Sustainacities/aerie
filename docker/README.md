# Docker Compose

These configs include everything that is required to run AMPSA
with [Docker][docker] and [Docker Compose][compose].

> Compose is a tool for defining and running multi-container Docker 
> applications. With Compose, you use a Compose file to configure your 
> application’s services. Then, using a single command, you create and start
> all the services from your configuration.

In this configuration, Docker Compose will pull down pre-built Docker
containers for each of the servers which make up the AMPSA application.
These containers are built at runtime, but will eventulally be retrieved
from our local JPL installation of DockerHub which is hosted on
[Artifactory][artifactory].

Once the necessary containers are pulled down, Docker Compose will orchestrate
the network of services and start them up.

## IMPORTANT NOTE

This demo is NOT designed for production use or performance
testing. It has not been optimized in any way. It WILL be slow and should not be
considered for release. Per Tyk recommendations, a production configuration
would have each component on a separate machine, following the [docs][tyk],
however the actual configuration is TBD.

## Configuration

The basic command that you will use to start services with Docker Compse is:

    docker-compose up

But this would only start the default service, and there isn't one intentionally.
To start additional services, you will layer on additional configuration files
like this:

    docker-compose [-f <feature>.yml] up -d

The `<feature>.yml` corresponds to additional features
that you may require, as outlined below. The `-d` option will run the services
in the background. To get a feel for how the service works though, you can
omit it.

The services will take several minutes to start. Once the logging output from
`docker-compose` has slowed down, you should be able to access the services as
per their individual documentation.

Press `ctrl+c` to stop all services if docker-compose is running in the
foreground. Or to stop an application which has been started in the backgorund,
run the following:

    docker-compose [-f <feature>.yml] stop 

Where the `<feature>.yml` arguments correspond to the
additional features which you started the application with.

### Base configuration 

To start any service you will need to run `docker-compose` with the base
configuration.

    docker-compose -f base.yml up 

### NEST configuration

To start the NEST service you will use the `nest` file:

    docker-compose -f base.yml -f nest.yml up 

### Adaptation configuration

To start the Adaptation service you will use the `adaptation` file:

    docker-compose -f base.yml -f adaptation.yml up

### Analytics configuration

Rename the `analytics.env-example` file to `analytics.env`. This will
eventually enable the ability to create a custom database settings. For
now, however, leave the settings as is.

To start the analytics service (Matomo), use the `analytics` file:

    docker-compose -f base.yml -f analytics.yml up

Once the service has been started, you will need to run the setup script in the
analytics directory.

    cd analytics
    ./setup.sh

This will initialize the database that will be used by Matomo.

### Logging configuration

To start the log stack with Elasticsearch, Kibana, and Filebeat, you will use
the `elastic` file:

    docker-compose -f base -f elastic.yml up

### Tyk configuration

To start the Tyk stack you will first need to do some minor configuration.
Then you can use the `tyk` and `tyk_local` files. See step 3, below.

1. Set up your `/etc/hosts` file to include the IP of your docker daemon:

```
127.0.0.1 www.tyk-portal-test.com
127.0.0.1 www.tyk-test.com
```

Note that the IP may be different depending on your installation, Windows users 
may find it running on `10.x.x.x`, it is important the URL stays the same 
because our `setup.sh` assumes this is the one you are using.

2. Add your dashboard license

Open the `../tyk_dashboard/tyk_dashboard.conf` file and add your license string
to the `"license_key": ""` section.

3. Start the Tyk stack locally

```
docker-compose -f base.yml -f tyk.yml -f tyk_local.yml up
```

4. Bootstrap the instance (creates a test user):

```
cd ../tyk_dashboard
chmod +x setup.sh 
./setup.sh 
```

Make sure you save the passwords somewhere.

5. Log in with the credentials provided.

The setup script will provide a username and password, as well as the URL of 
your portal, please note that this will be running on port 3000, not port 80.

### Run all services together

This is a long, but very composable command:

    docker-compose \
      -f base.yml \
      -f nest.yml \
      -f adaptation.yml \
<<<<<<< HEAD
      -f plan.yml \
=======
      -f analytics.yml \
>>>>>>> b69362df
      -f elastic.yml \
      -f tyk.yml \
      -f tyk_local.yml \
      up -d

Be patient, it can take up to 15 minutes to fully start every service.

[artifactory]: https://cae-artifactory.jpl.nasa.gov
[tyk]: https://tyk.io/docs/.<|MERGE_RESOLUTION|>--- conflicted
+++ resolved
@@ -149,11 +149,8 @@
       -f base.yml \
       -f nest.yml \
       -f adaptation.yml \
-<<<<<<< HEAD
       -f plan.yml \
-=======
       -f analytics.yml \
->>>>>>> b69362df
       -f elastic.yml \
       -f tyk.yml \
       -f tyk_local.yml \
