/**
 * Copyright 2018, by the California Institute of Technology. ALL RIGHTS RESERVED. United States Government Sponsorship acknowledged.
 * Any commercial use must be negotiated with the Office of Technology Transfer at the California Institute of Technology.
 * This software may be subject to U.S. export control laws and regulations.
 * By accepting this document, the user agrees to comply with all applicable U.S. export laws and regulations.
 * User has the responsibility to obtain export licenses, or other export authority as may be required
 * before exporting such information to foreign countries or providing access to foreign persons
 */

<<<<<<< HEAD
import {
  AddBand,
  AddPointAtIndex,
  AddPointsToSubBand,
  AddSubBand,
  ExpandChildrenOrDescendants,
  MarkRemovePointsInSubBand,
  PanLeftViewTimeRange,
  PanRightViewTimeRange,
  PinRemove,
  PinRename,
  RemoveAllPointsInSubBandWithParentSource,
  RemoveBandsOrPointsForSource,
  RemoveBandsWithNoPoints,
  RemoveChildrenOrDescendants,
  RemovePointsInSubBand,
  RemoveSourceIdFromSubBands,
  RemoveSubBand,
  ResetViewTimeRange,
  SelectBand,
  SelectPoint,
  SetCompositeYLabelDefault,
  SetPointsForSubBand,
  SortBands,
  ToggleGuide,
  UpdateBand,
  UpdateLastClickTime,
  UpdatePointInSubBand,
  UpdateSubBand,
  UpdateSubBandTimeDelta,
  UpdateTimeline,
  UpdateViewTimeRange,
  ZoomInViewTimeRange,
  ZoomOutViewTimeRange,
} from '../actions/timeline.actions';
=======
import { TimelineActions } from '../actions';
>>>>>>> bdbcf985
import {
  activityBand,
  activityPoint,
  activityPoints,
  activityPointToAdd,
  compositeBand,
  grandChildSource,
  overlayResourceBands,
  resourceBand,
  rootSource,
  stateBand,
} from '../mocks';
import { RavenActivityPoint, RavenSource } from '../models';
import { hasTwoResourceBands } from '../util';
import { initialState, reducer, TimelineState } from './timeline.reducer';

describe('timeline reducer', () => {
  let timelineState: TimelineState;

  beforeEach(() => {
    timelineState = initialState;
  });

  it('handle default', () => {
    expect(timelineState).toEqual(initialState);
  });

  it('handle AddBand', () => {
    const source: RavenSource = rootSource;
    const newBand = {
      ...compositeBand,
      subBands: [
        {
          ...stateBand,
        },
      ],
    };
    timelineState = reducer(
      timelineState,
      TimelineActions.addBand({ sourceId: source.id, band: newBand }),
    );

    expect(timelineState).toEqual({
      ...initialState,
      bands: [
        {
          ...compositeBand,
          containerId: '0',
          sortOrder: 0,
          subBands: [
            {
              ...stateBand,
              parentUniqueId: compositeBand.id,
              sourceIds: [source.id],
            },
          ],
        },
      ],
      maxTimeRange: { end: 110, start: 10 },
      selectedBandId: '200',
      selectedSubBandId: '102',
      viewTimeRange: { end: 110, start: 10 },
    });
  });

  it('handle AddBand (with filterTarget)', () => {
    const source: RavenSource = rootSource;
    const newBand = {
      ...compositeBand,
      subBands: [
        {
          ...activityBand,
        },
      ],
    };
    timelineState = reducer(
      timelineState,
      TimelineActions.addBand({
        band: newBand,
        modifiers: {
          additionalSubBandProps: { filterTarget: 'DKF' },
        },
        sourceId: source.id,
      }),
    );

    expect(timelineState).toEqual({
      ...initialState,
      bands: [
        {
          ...compositeBand,
          containerId: '0',
          sortOrder: 0,
          subBands: [
            {
              ...activityBand,
              filterTarget: 'DKF',
              parentUniqueId: compositeBand.id,
              sourceIds: [source.id],
            },
          ],
        },
      ],
      maxTimeRange: { end: 210, start: 50 },
      selectedBandId: '200',
      selectedSubBandId: '100',
      viewTimeRange: { end: 210, start: 50 },
    });
  });

  it('handle AddBand (no source)', () => {
    const newBand = {
      ...compositeBand,
      subBands: [
        {
          ...stateBand,
        },
      ],
    };
    timelineState = reducer(
      timelineState,
      TimelineActions.addBand({ sourceId: null, band: newBand }),
    );

    expect(timelineState).toEqual({
      ...initialState,
      bands: [
        {
          ...compositeBand,
          containerId: '0',
          sortOrder: 0,
          subBands: [
            {
              ...stateBand,
              parentUniqueId: compositeBand.id,
              sourceIds: [],
            },
          ],
        },
      ],
      maxTimeRange: { end: 110, start: 10 },
      selectedBandId: '200',
      selectedSubBandId: '102',
      viewTimeRange: { end: 110, start: 10 },
    });
  });

  it('handle ToggleGuide', () => {
    timelineState = reducer(
      timelineState,
      TimelineActions.toggleGuide({
        guide: { guideTime: 1665067939, timePerPixel: 20 },
      }),
    );
    expect(timelineState).toEqual({
      ...initialState,
      guides: [1665067939],
    });

    timelineState = reducer(
      timelineState,
      TimelineActions.toggleGuide({
        guide: { guideTime: 1665067949, timePerPixel: 20 },
      }),
    );
    expect(timelineState).toEqual({
      ...initialState,
      guides: [],
    });
  });

  it('handle AddBand (insert after named band)', () => {
    const actions = [
      TimelineActions.addBand({
        band: { ...compositeBand, id: '0' },
        sourceId: null,
      }),
      TimelineActions.addBand({
        band: { ...compositeBand, id: '1' },
        sourceId: null,
      }),
      TimelineActions.addBand({
        band: { ...compositeBand, id: '42' },
        modifiers: { afterBandId: '0' },
        sourceId: null,
      }),
    ];

    timelineState = actions.reduce(
      (state, action) => reducer(state, action),
      timelineState,
    );

    const sortedBands = [...timelineState.bands].sort(
      (a, b) => a.sortOrder - b.sortOrder,
    );

    expect(sortedBands.map(b => b.id)).toEqual(['0', '42', '1']);
  });

  it('handle AddPointAtIndex', () => {
    const source: RavenSource = rootSource;
    const newBand = {
      ...compositeBand,
      subBands: [
        {
          ...activityBand,
        },
      ],
    };

    // First add band to state so we have something to add point to.
    timelineState = reducer(timelineState, new AddBand(source.id, newBand));

    expect(timelineState.bands[0].subBands[0].points).toEqual([]);
    timelineState = reducer(
      timelineState,
      new AddPointsToSubBand(
        source.id,
        newBand.id,
        activityBand.id,
        activityPoints,
      ),
    );
    timelineState = reducer(
      timelineState,
      new AddPointAtIndex(newBand.id, activityBand.id, activityPointToAdd, 1),
    );
    expect(timelineState.bands[0].subBands[0].points[1]).toEqual(
      activityPointToAdd,
    );
  });

  it('handle AddPointsToSubBand', () => {
    const source: RavenSource = rootSource;
    const newBand = {
      ...compositeBand,
      subBands: [
        {
          ...activityBand,
        },
      ],
    };

    // First add band to state so we have something to add points to.
    timelineState = reducer(
      timelineState,
      TimelineActions.addBand({ sourceId: source.id, band: newBand }),
    );

    expect(timelineState.bands[0].subBands[0].points).toEqual([]);
    timelineState = reducer(
      timelineState,
      TimelineActions.addPointsToSubBand({
        bandId: newBand.id,
        points: [activityPoint],
        sourceId: source.id,
        subBandId: activityBand.id,
      }),
    );
    expect(timelineState.bands[0].subBands[0].points).toEqual([activityPoint]);
  });

  it('handle AddSubBand', () => {
    const source: RavenSource = rootSource;
    const newBand = {
      ...compositeBand,
      subBands: [
        {
          ...stateBand,
        },
      ],
    };

    // First add band to state so we have something to add a sub-band to.
    timelineState = reducer(
      timelineState,
      TimelineActions.addBand({ sourceId: source.id, band: newBand }),
    );

    expect(timelineState.bands[0].subBands.length).toEqual(1);
    timelineState = reducer(
      timelineState,
      TimelineActions.addSubBand({
        bandId: newBand.id,
        sourceId: source.id,
        subBand: activityBand,
      }),
    );
    expect(timelineState.bands[0].subBands.length).toEqual(2);
    expect(timelineState).toEqual({
      ...initialState,
      bands: [
        {
          ...compositeBand,
          containerId: '0',
          sortOrder: 0,
          subBands: [
            {
              ...stateBand,
              parentUniqueId: compositeBand.id,
              sourceIds: [source.id],
            },
            {
              ...activityBand,
              parentUniqueId: compositeBand.id,
              sourceIds: [source.id],
            },
          ],
        },
      ],
      maxTimeRange: { end: 210, start: 10 },
      selectedBandId: '200',
      selectedSubBandId: '102',
      viewTimeRange: { end: 110, start: 10 },
    });
  });

  it('handle expandPoint ExpandChildrenOrDescendants children', () => {
    const source: RavenSource = rootSource;
    const newBand = {
      ...compositeBand,
      subBands: [
        {
          ...activityBand,
        },
      ],
    };

    // First add band to state so we have something to add points to.
    timelineState = reducer(
      timelineState,
      TimelineActions.addBand({ sourceId: source.id, band: newBand }),
    );
    timelineState = reducer(
      timelineState,
      TimelineActions.addPointsToSubBand({
        bandId: newBand.id,
        points: [activityPoint],
        sourceId: source.id,
        subBandId: activityBand.id,
      }),
    );
    timelineState = reducer(
      timelineState,
      TimelineActions.expandChildrenOrDescendants({
        activityPoint,
        bandId: newBand.id,
        expandType: 'expandChildren',
        subBandId: activityBand.id,
      }),
    );
    expect(timelineState.bands[0].subBands[0].points).toEqual([
      { ...activityPoint, expansion: 'expandChildren' },
    ]);
  });

  it('handle expandPoint ExpandChildrenOrDescendants descendants', () => {
    const source: RavenSource = rootSource;
    const newBand = {
      ...compositeBand,
      subBands: [
        {
          ...activityBand,
        },
      ],
    };

    // First add band to state so we have something to add points to.
    timelineState = reducer(
      timelineState,
      TimelineActions.addBand({ sourceId: source.id, band: newBand }),
    );
    timelineState = reducer(
      timelineState,
      TimelineActions.addPointsToSubBand({
        bandId: newBand.id,
        points: [activityPoint],
        sourceId: source.id,
        subBandId: activityBand.id,
      }),
    );
    timelineState = reducer(
      timelineState,
      TimelineActions.expandChildrenOrDescendants({
        activityPoint,
        bandId: newBand.id,
        expandType: 'expandDescendants',
        subBandId: activityBand.id,
      }),
    );
    expect(timelineState.bands[0].subBands[0].points).toEqual([
      { ...activityPoint, expansion: 'expandDescendants' },
    ]);
  });

  it('handle hasTwoResourceBands', () => {
    const source: RavenSource = rootSource;
    timelineState = reducer(
      timelineState,
      TimelineActions.addBand({
        band: overlayResourceBands,
        sourceId: source.id,
      }),
    );
    expect(hasTwoResourceBands(timelineState.bands[0])).toBe(true);
  });

  it('handle hasTwoResourceBands', () => {
    const newBand = {
      ...compositeBand,
      subBands: [
        {
          ...resourceBand,
        },
      ],
    };
    timelineState = reducer(
      timelineState,
      TimelineActions.addBand({ sourceId: newBand.id, band: newBand }),
    );
    expect(hasTwoResourceBands(timelineState.bands[0])).toBe(false);
  });

  it('handle MarkRemovePointsInSubBand', () => {
    const source: RavenSource = rootSource;
    const band = {
      ...compositeBand,
      id: '1',
      subBands: [
        {
          ...activityBand,
          id: '2',
          parentUniqueId: '1',
          points: [
            {
              ...activityPoint,
            },
            {
              ...activityPoint,
              id: 'abc',
              uniqueId: '_abc',
            },
          ],
        },
      ],
    };

    timelineState = reducer(timelineState, new AddBand(source.id, band));
    timelineState = reducer(
      timelineState,
      new MarkRemovePointsInSubBand(band.id, '2', [activityPoint]),
    );
    expect(timelineState.bands[0].subBands[0].points[0].pointStatus).toEqual(
      'deleted',
    );
    expect(timelineState.bands[0].subBands[0].points[1].pointStatus).toEqual(
      'unchanged',
    );
  });

  it('handle PanLeftViewTimeRange', () => {
    // First set the timeline state to have realistic time ranges we can test.
    timelineState = {
      ...timelineState,
      viewTimeRange: { end: 1741564830, start: 1655143200 },
    };

    timelineState = reducer(
      timelineState,
      TimelineActions.panLeftViewTimeRange(),
    );
    expect(timelineState).toEqual({
      ...initialState,
      viewTimeRange: { end: 1663785363, start: 1577363733 },
    });
  });

  it('handle PanRightViewTimeRange', () => {
    // First set the timeline state to have realistic time ranges we can test.
    timelineState = {
      ...timelineState,
      viewTimeRange: { end: 1741564830, start: 1655143200 },
    };

    timelineState = reducer(
      timelineState,
      TimelineActions.panRightViewTimeRange(),
    );
    expect(timelineState).toEqual({
      ...initialState,
      viewTimeRange: { end: 1819344297, start: 1732922667 },
    });
  });

  it('handle PinRemove', () => {
    timelineState = reducer(
      timelineState,
      TimelineActions.pinRemove({ sourceId: '/' }),
    );
    expect(timelineState).toEqual(initialState);
  });

  it('handle PinRename', () => {
    timelineState = reducer(
      timelineState,
      TimelineActions.pinRename({ sourceId: '/', newName: 'hello' }),
    );
    expect(timelineState).toEqual(initialState);
  });

  it('handle RemoveAllPointsInSubBandWithParentSource', () => {
    const source: RavenSource = grandChildSource;

    const band = {
      ...compositeBand,
      id: '0',
      subBands: [
        {
          ...activityBand,
          id: '1',
          parentUniqueId: '0',
          points: [
            {
              ...activityPoint,
              id: '100',
              sourceId: '/child/grandChild',
            },
            {
              ...activityPoint,
              id: '101',
              sourceId: '/child/gandChild',
            },
          ],
          sourceIds: [],
        },
      ],
    };

    timelineState = reducer(
      timelineState,
      TimelineActions.addBand({ sourceId: source.id, band }),
    );
    timelineState = reducer(
      timelineState,
      TimelineActions.removeAllPointsInSubBandWithParentSource({
        parentSourceId: '/child',
      }),
    );
    expect(timelineState.bands[0].subBands[0].points).toEqual([]);
  });

  it('handle RemoveBandsOrPointsForSource', () => {
    const source: RavenSource = rootSource;

    const band = {
      ...compositeBand,
      id: '0',
      subBands: [
        {
          ...activityBand,
          id: '1',
          parentUniqueId: '0',
          points: [
            {
              ...activityPoint,
              id: '100',
              sourceId: '/',
            },
            {
              ...activityPoint,
              id: '101',
              sourceId: '/child',
            },
          ],
          sourceIds: ['/', '/child'],
        },
      ],
    };

    timelineState = reducer(
      timelineState,
      TimelineActions.addBand({ sourceId: source.id, band }),
    );
    expect(timelineState.bands[0].subBands[0].points.length).toEqual(2);

    timelineState = reducer(
      timelineState,
      TimelineActions.removeBandsOrPointsForSource({ sourceId: '/' }),
    );
    expect(timelineState.bands[0].subBands[0].points[0].id).toEqual('101');
    expect(timelineState.bands[0].subBands[0].points.length).toEqual(1);

    timelineState = reducer(
      timelineState,
      TimelineActions.removeBandsOrPointsForSource({ sourceId: '/child' }),
    );
    expect(timelineState.bands.length).toEqual(0);
  });

  it('handle RemoveBandsWithNoPoints', () => {
    const source: RavenSource = rootSource;

    const band0 = {
      ...compositeBand,
      id: '0',
      subBands: [
        {
          ...activityBand,
          id: '1',
          parentUniqueId: '0',
          points: [],
          sourceIds: ['/', '/child'],
        },
      ],
    };

    const band1 = {
      ...compositeBand,
      id: '1',
      subBands: [
        {
          ...activityBand,
          id: '2',
          parentUniqueId: '1',
          points: [
            {
              ...activityPoint,
              id: '100',
              sourceId: '/',
            },
          ],
          sourceIds: ['/', '/child'],
        },
      ],
    };

    timelineState = reducer(
      timelineState,
      TimelineActions.addBand({ sourceId: source.id, band: band0 }),
    );
    timelineState = reducer(
      timelineState,
      TimelineActions.addBand({ sourceId: source.id, band: band1 }),
    );
    timelineState = reducer(
      timelineState,
      TimelineActions.removeBandsWithNoPoints(),
    );
    expect(timelineState.bands.length).toEqual(1);
  });

  it('handle removeDescendants', () => {
    const source: RavenSource = rootSource;
    const newBand = {
      ...compositeBand,
      subBands: [
        {
          ...activityBand,
        },
      ],
    };

    // First add band to state so we have something to add points to.
    timelineState = reducer(
      timelineState,
      TimelineActions.addBand({ sourceId: source.id, band: newBand }),
    );
    timelineState = reducer(
      timelineState,
      TimelineActions.addPointsToSubBand({
        bandId: newBand.id,
        points: [activityPoint],
        sourceId: source.id,
        subBandId: activityBand.id,
      }),
    );
    timelineState = reducer(
      timelineState,
      TimelineActions.expandChildrenOrDescendants({
        activityPoint,
        bandId: newBand.id,
        expandType: 'expandChildren',
        subBandId: activityBand.id,
      }),
    );
    expect(timelineState.bands[0].subBands[0].points).toEqual([
      { ...activityPoint, expansion: 'expandChildren' },
    ]);
    timelineState = reducer(
      timelineState,
      TimelineActions.removeChildrenOrDescendants({
        activityPoint,
        bandId: newBand.id,
        subBandId: activityBand.id,
      }),
    );
    expect(timelineState.bands[0].subBands[0].points).toEqual([activityPoint]);
  });

  it('handle RemovePointsInSubBand', () => {
    const source: RavenSource = rootSource;
    const band = {
      ...compositeBand,
      id: '1',
      subBands: [
        {
          ...activityBand,
          id: '2',
          parentUniqueId: '1',
          points: [
            {
              ...activityPoint,
            },
            {
              ...activityPoint,
              id: 'abc',
              uniqueId: '_abc',
            },
          ],
        },
      ],
    };

    timelineState = reducer(timelineState, new AddBand(source.id, band));
    timelineState = reducer(
      timelineState,
      new RemovePointsInSubBand(band.id, '2', [activityPoint]),
    );
    expect(timelineState.bands[0].subBands[0].points[0]).toEqual({
      ...activityPoint,
      id: 'abc',
      uniqueId: '_abc',
    });
  });

  it('handle RemoveSourceIdFromSubBands', () => {
    const source: RavenSource = grandChildSource;
    const band = {
      ...compositeBand,
      id: '0',
      subBands: [
        {
          ...activityBand,
          id: '1',
          parentUniqueId: '0',
          points: [
            {
              ...activityPoint,
              id: '100',
              sourceId: '/',
            },
            {
              ...activityPoint,
              id: '101',
              sourceId: '/child',
            },
          ],
          sourceIds: ['/', '/child'],
        },
      ],
    };

    timelineState = reducer(
      timelineState,
      TimelineActions.addBand({ sourceId: source.id, band }),
    );
    expect(timelineState.bands[0].subBands[0].sourceIds).toEqual([
      '/',
      '/child',
      '/child/grandChild',
    ]);
    timelineState = reducer(
      timelineState,
      TimelineActions.removeSourceIdFromSubBands({
        sourceId: '/child/grandChild',
      }),
    );
    expect(timelineState.bands[0].subBands[0].sourceIds).toEqual([
      '/',
      '/child',
    ]);
  });

  it('handle RemoveSubBand', () => {
    const source: RavenSource = rootSource;
    const band = {
      ...compositeBand,
      id: '0',
      subBands: [
        {
          ...stateBand,
          id: '1',
          parentUniqueId: '0',
          sourceIds: ['/'],
        },
        {
          ...activityBand,
          id: '2',
          parentUniqueId: '0',
          sourceIds: ['/'],
        },
      ],
    };

    // First add a band with some sub-bands so we can remove them.
    timelineState = reducer(
      timelineState,
      TimelineActions.addBand({ sourceId: source.id, band }),
    );
    expect(timelineState.bands[0].subBands.length).toEqual(2);
    expect(timelineState.bands[0].subBands[0].id).toEqual('1');
    expect(timelineState.bands[0].subBands[1].id).toEqual('2');

    timelineState = reducer(
      timelineState,
      TimelineActions.removeSubBand({ subBandId: '1' }),
    );
    expect(timelineState.bands[0].subBands.length).toEqual(1);
    expect(timelineState.bands[0].subBands[0].id).toEqual('2');

    timelineState = reducer(
      timelineState,
      TimelineActions.removeSubBand({ subBandId: '2' }),
    );
    expect(timelineState.bands.length).toEqual(0);
  });

  it('handle ResetViewTimeRange', () => {
    // First set the timeline state to have realistic time ranges we can test.
    timelineState = {
      ...timelineState,
      maxTimeRange: { end: 1741564830, start: 1655143200 },
      viewTimeRange: { end: 1000, start: 0 },
    };

    timelineState = reducer(
      timelineState,
      TimelineActions.resetViewTimeRange(),
    );
    expect(timelineState).toEqual({
      ...initialState,
      maxTimeRange: { end: 1741564830, start: 1655143200 },
      viewTimeRange: { end: 1741564830, start: 1655143200 },
    });
  });

  it('handle SelectBand', () => {
    const source: RavenSource = rootSource;

    const newBand = {
      ...compositeBand,
      id: '0',
      subBands: [
        {
          ...stateBand,
          id: '1',
          parentUniqueId: '0',
          sourceIds: ['/'],
        },
      ],
    };

    expect(timelineState.selectedBandId).toEqual('');
    expect(timelineState.selectedSubBandId).toEqual('');

    // Add a band and select it.
    timelineState = reducer(
      timelineState,
      TimelineActions.addBand({ sourceId: source.id, band: newBand }),
    );
    timelineState = reducer(
      timelineState,
      TimelineActions.selectBand({ bandId: '0' }),
    );

    expect(timelineState.selectedBandId).toEqual('0');
    expect(timelineState.selectedSubBandId).toEqual('1');
  });

  it('handle SelectPoint', () => {
    const source: RavenSource = rootSource;

    const point: RavenActivityPoint = {
      ...activityPoint,
      subBandId: '1',
      uniqueId: '400',
    };

    const newBand = {
      ...compositeBand,
      id: '0',
      subBands: [
        {
          ...activityBand,
          id: '1',
          parentUniqueId: '0',
          points: [
            {
              ...point,
            },
          ],
          sourceIds: ['/'],
        },
      ],
    };

    expect(timelineState.selectedBandId).toEqual('');
    expect(timelineState.selectedSubBandId).toEqual('');

    // Add a band and and select a point from it.
    timelineState = reducer(
      timelineState,
      TimelineActions.addBand({ sourceId: source.id, band: newBand }),
    );
    timelineState = reducer(
      timelineState,
      TimelineActions.selectPoint({
        bandId: '0',
        pointId: '400',
        subBandId: '1',
      }),
    );

    expect(timelineState.selectedPoint).toEqual(point);
  });

  it('handle SetCompositeYLabelDefault', () => {
    const source: RavenSource = rootSource;
    timelineState = reducer(
      timelineState,
      TimelineActions.addBand({
        band: overlayResourceBands,
        sourceId: source.id,
      }),
    );
    expect(timelineState.bands[0].compositeYAxisLabel).toBe(false);
    timelineState = reducer(
      timelineState,
      TimelineActions.setCompositeYLabelDefault({
        bandId: overlayResourceBands.id,
      }),
    );
    expect(timelineState.bands[0].compositeYAxisLabel).toBe(true);
  });

  it('handle SetCompositeYLabelDefault', () => {
    const newBand = {
      ...compositeBand,
      subBands: [
        {
          ...resourceBand,
        },
      ],
    };
    timelineState = reducer(
      timelineState,
      TimelineActions.addBand({ sourceId: newBand.id, band: newBand }),
    );
    timelineState = reducer(
      timelineState,
      TimelineActions.setCompositeYLabelDefault({ bandId: newBand.id }),
    );
    expect(timelineState.bands[0].compositeYAxisLabel).toBe(false);
  });

  it('handle SetPointsForSubBand', () => {
    const source = grandChildSource;
    const points = [activityPoint];
    const band = {
      ...compositeBand,
      id: '0',
      subBands: [
        {
          ...activityBand,
          id: '1',
          parentUniqueId: '0',
          points: [
            {
              ...activityPoint,
              id: '100',
              sourceId: '/',
            },
            {
              ...activityPoint,
              id: '101',
              sourceId: '/child',
            },
          ],
          sourceIds: ['/', '/child'],
        },
      ],
    };

    timelineState = reducer(
      timelineState,
      TimelineActions.addBand({ sourceId: source.id, band }),
    );
    timelineState = reducer(
      timelineState,
      TimelineActions.setPointsForSubBand({
        bandId: '0',
        points,
        subBandId: '1',
      }),
    );
    expect(timelineState.bands[0].subBands[0].points).toEqual(points);
  });

  it('handle SortBands', () => {
    const source: RavenSource = rootSource;

    const stateBand1 = {
      ...compositeBand,
      id: '0',
      subBands: [
        {
          ...stateBand,
          id: '400',
          parentUniqueId: '0',
          sourceIds: ['/'],
        },
      ],
    };

    const stateBand2 = {
      ...compositeBand,
      id: '1',
      subBands: [
        {
          ...stateBand,
          id: '500',
          parentUniqueId: '1',
          sourceIds: ['/'],
        },
      ],
    };

    // First add some bands we can sort.
    timelineState = reducer(
      timelineState,
      TimelineActions.addBand({ sourceId: source.id, band: stateBand1 }),
    );
    timelineState = reducer(
      timelineState,
      TimelineActions.addBand({ sourceId: source.id, band: stateBand2 }),
    );

    const sort = {
      [stateBand1.id]: { containerId: '0', sortOrder: 1 },
      [stateBand2.id]: { containerId: '1', sortOrder: 0 },
    };

    timelineState = reducer(timelineState, TimelineActions.sortBands({ sort }));

    expect(timelineState).toEqual({
      ...timelineState,
      bands: [
        {
          ...stateBand1,
          containerId: '0',
          sortOrder: 1,
        },
        {
          ...stateBand2,
          containerId: '1',
          sortOrder: 0,
        },
      ],
    });
  });

  it('handle UpdatePointInSubBand', () => {
    const source: RavenSource = rootSource;
    const band = {
      ...compositeBand,
      id: '1',
      subBands: [
        {
          ...activityBand,
          id: '2',
          parentUniqueId: '1',
          points: [
            {
              ...activityPoint,
              id: '123',
            },
          ],
        },
      ],
    };

    timelineState = reducer(timelineState, new AddBand(source.id, band));
    timelineState = reducer(
      timelineState,
      new UpdatePointInSubBand(band.id, '2', '123', { start: 67890 }),
    );
    expect(timelineState.bands[0].subBands[0].points[0].start).toEqual(67890);
  });

  it('handle UpdatePointInSubBand', () => {
    const source: RavenSource = rootSource;
    const band = {
      ...compositeBand,
      id: '1',
      subBands: [
        {
          ...activityBand,
          id: '2',
          parentUniqueId: '1',
          points: [
            {
              ...activityPoint,
              id: '123',
            },
          ],
        },
      ],
    };

    timelineState = reducer(timelineState, new AddBand(source.id, band));
    timelineState = reducer(
      timelineState,
      new UpdatePointInSubBand(band.id, '2', '123', { end: 67890 }),
    );
    expect(timelineState.bands[0].subBands[0].points[0].end).toEqual(67890);
  });

  it('handle UpdateBand', () => {
    const source: RavenSource = rootSource;

    const band = {
      ...compositeBand,
      height: 50,
      id: '0',
      subBands: [
        {
          ...stateBand,
          id: '1',
          parentUniqueId: '0',
          sourceIds: ['/'],
        },
      ],
    };

    timelineState = reducer(
      timelineState,
      TimelineActions.addBand({ sourceId: source.id, band }),
    );
    expect(timelineState.bands[0].height).toEqual(50);

    timelineState = reducer(
      timelineState,
      TimelineActions.updateBand({ bandId: band.id, update: { height: 42 } }),
    );
    expect(timelineState.bands[0].height).toEqual(42);
  });

  it('handle UpdateLastClickTime', () => {
    timelineState = reducer(
      timelineState,
      TimelineActions.updateLastClickTime({ time: 1665067123 }),
    );

    expect(timelineState).toEqual({
      ...initialState,
      lastClickTime: 1665067123,
    });
  });

  it('handle UpdateSubBand', () => {
    const source: RavenSource = rootSource;

    const band = {
      ...compositeBand,
      height: 50,
      id: '0',
      subBands: [
        {
          ...stateBand,
          height: 50,
          id: '1',
          parentUniqueId: '0',
          sourceIds: ['/'],
        },
      ],
    };

    timelineState = reducer(
      timelineState,
      TimelineActions.addBand({ sourceId: source.id, band }),
    );
    expect(timelineState.bands[0].subBands[0].height).toEqual(50);

    timelineState = reducer(
      timelineState,
      TimelineActions.updateSubBand({
        bandId: band.id,
        subBandId: '1',
        update: { height: 42 },
      }),
    );
    expect(timelineState.bands[0].subBands[0].height).toEqual(42);
  });

  it('handle UpdateSubBandTimeDelta', () => {
    const source: RavenSource = rootSource;
    const points = [
      {
        duration: null,
        end: 12000,
        id: '1',
        interpolateEnding: true,
        selected: false,
        sourceId: '',
        start: 11000,
        subBandId: '',
        type: 'state',
        uniqueId: '123',
        value: 'on',
      },
      {
        duration: null,
        end: 22000,
        id: '2',
        interpolateEnding: true,
        selected: false,
        sourceId: '',
        start: 21000,
        subBandId: '',
        type: 'state',
        uniqueId: '1234',
        value: 'off',
      },
    ];

    const band = {
      ...compositeBand,
      height: 50,
      id: '0',
      subBands: [
        {
          ...stateBand,
          points,
        },
      ],
    };

    timelineState = reducer(
      timelineState,
      TimelineActions.addBand({ sourceId: source.id, band }),
    );
    timelineState = reducer(
      timelineState,
      TimelineActions.updateSubBandTimeDelta({
        bandId: band.id,
        subBandId: stateBand.id,
        timeDelta: 200,
      }),
    );
    expect(timelineState.bands[0].subBands[0].points).toEqual([
      { ...points[0], end: 12200, start: 11200 },
      { ...points[1], end: 22200, start: 21200 },
    ]);

    timelineState = reducer(
      timelineState,
      TimelineActions.addBand({ sourceId: source.id, band }),
    );
    timelineState = reducer(
      timelineState,
      TimelineActions.updateSubBandTimeDelta({
        bandId: band.id,
        subBandId: stateBand.id,
        timeDelta: 0,
      }),
    );
    expect(timelineState.bands[0].subBands[0].points).toEqual([
      { ...points[0], end: 12000, start: 11000 },
      { ...points[1], end: 22000, start: 21000 },
    ]);
  });

  it('handle UpdateTimeline', () => {
    timelineState = reducer(
      timelineState,
      TimelineActions.updateTimeline({
        update: {
          viewTimeRange: { end: 314, start: 272 },
        },
      }),
    );
    expect(timelineState).toEqual({
      ...initialState,
      viewTimeRange: { end: 314, start: 272 },
    });
  });

  it('handle UpdateViewTimeRange', () => {
    timelineState = reducer(
      timelineState,
      TimelineActions.updateViewTimeRange({
        viewTimeRange: { end: 314, start: 272 },
      }),
    );
    expect(timelineState).toEqual({
      ...initialState,
      viewTimeRange: { end: 314, start: 272 },
    });
  });

  it('handle ZoomInViewTimeRange', () => {
    // First set the timeline state to have realistic time ranges we can test.
    timelineState = {
      ...timelineState,
      maxTimeRange: { end: 1741564830, start: 1655143200 },
      viewTimeRange: { end: 1741564830, start: 1655143200 },
    };

    timelineState = reducer(
      timelineState,
      TimelineActions.zoomInViewTimeRange(),
    );
    expect(timelineState).toEqual({
      ...initialState,
      maxTimeRange: { end: 1741564830, start: 1655143200 },
      viewTimeRange: { end: 1732922667, start: 1663785363 },
    });
  });

  it('handle ZoomOutViewTimeRange', () => {
    // First set the timeline state to have realistic time ranges we can test.
    timelineState = {
      ...timelineState,
      maxTimeRange: { end: 1741564830, start: 1655143200 },
      viewTimeRange: { end: 1741564830, start: 1655143200 },
    };

    timelineState = reducer(
      timelineState,
      TimelineActions.zoomOutViewTimeRange(),
    );
    expect(timelineState).toEqual({
      ...initialState,
      maxTimeRange: { end: 1741564830, start: 1655143200 },
      viewTimeRange: { end: 1750206993, start: 1646501037 },
    });
  });
});<|MERGE_RESOLUTION|>--- conflicted
+++ resolved
@@ -7,45 +7,7 @@
  * before exporting such information to foreign countries or providing access to foreign persons
  */
 
-<<<<<<< HEAD
-import {
-  AddBand,
-  AddPointAtIndex,
-  AddPointsToSubBand,
-  AddSubBand,
-  ExpandChildrenOrDescendants,
-  MarkRemovePointsInSubBand,
-  PanLeftViewTimeRange,
-  PanRightViewTimeRange,
-  PinRemove,
-  PinRename,
-  RemoveAllPointsInSubBandWithParentSource,
-  RemoveBandsOrPointsForSource,
-  RemoveBandsWithNoPoints,
-  RemoveChildrenOrDescendants,
-  RemovePointsInSubBand,
-  RemoveSourceIdFromSubBands,
-  RemoveSubBand,
-  ResetViewTimeRange,
-  SelectBand,
-  SelectPoint,
-  SetCompositeYLabelDefault,
-  SetPointsForSubBand,
-  SortBands,
-  ToggleGuide,
-  UpdateBand,
-  UpdateLastClickTime,
-  UpdatePointInSubBand,
-  UpdateSubBand,
-  UpdateSubBandTimeDelta,
-  UpdateTimeline,
-  UpdateViewTimeRange,
-  ZoomInViewTimeRange,
-  ZoomOutViewTimeRange,
-} from '../actions/timeline.actions';
-=======
 import { TimelineActions } from '../actions';
->>>>>>> bdbcf985
 import {
   activityBand,
   activityPoint,
@@ -193,6 +155,113 @@
     });
   });
 
+  it('handle AddPointAtIndex', () => {
+    const source: RavenSource = rootSource;
+    const newBand = {
+      ...compositeBand,
+      subBands: [
+        {
+          ...activityBand,
+        },
+      ],
+    };
+
+    // First add band to state so we have something to add point to.
+    timelineState = reducer(timelineState, TimelineActions.addBand({sourceId: source.id, band: newBand}));
+
+    expect(timelineState.bands[0].subBands[0].points).toEqual([]);
+    timelineState = reducer(
+      timelineState,
+      TimelineActions.addPointsToSubBand({
+        bandId: newBand.id,
+        points: activityPoints,
+        sourceId: source.id,
+        subBandId: activityBand.id,
+      }
+      ),
+    );
+    timelineState = reducer(
+      timelineState,
+      TimelineActions.addPointAtIndex({bandId: newBand.id, subBandId: activityBand.id, point: activityPointToAdd, index: 1}),
+    );
+    expect(timelineState.bands[0].subBands[0].points[1]).toEqual(
+      activityPointToAdd,
+    );
+  });
+
+  it('handle MarkRemovePointsInSubBand', () => {
+    const source: RavenSource = rootSource;
+    const band = {
+      ...compositeBand,
+      id: '1',
+      subBands: [
+        {
+          ...activityBand,
+          id: '2',
+          parentUniqueId: '1',
+          points: [
+            {
+              ...activityPoint,
+            },
+            {
+              ...activityPoint,
+              id: 'abc',
+              uniqueId: '_abc',
+            },
+          ],
+        },
+      ],
+    };
+
+    timelineState = reducer(timelineState, TimelineActions.addBand({sourceId: source.id, band}));
+    timelineState = reducer(
+      timelineState,
+      TimelineActions.markRemovePointsInSubBand({bandId: band.id, subBandId: '2', points: [activityPoint]}),
+    );
+    expect(timelineState.bands[0].subBands[0].points[0].pointStatus).toEqual(
+      'deleted',
+    );
+    expect(timelineState.bands[0].subBands[0].points[1].pointStatus).toEqual(
+      'unchanged',
+    );
+  });
+
+  it('handle RemovePointsInSubBand', () => {
+    const source: RavenSource = rootSource;
+    const band = {
+      ...compositeBand,
+      id: '1',
+      subBands: [
+        {
+          ...activityBand,
+          id: '2',
+          parentUniqueId: '1',
+          points: [
+            {
+              ...activityPoint,
+            },
+            {
+              ...activityPoint,
+              id: 'abc',
+              uniqueId: '_abc',
+            },
+          ],
+        },
+      ],
+    };
+
+    timelineState = reducer(timelineState, TimelineActions.addBand({sourceId: source.id, band}));
+    timelineState = reducer(
+      timelineState,
+      TimelineActions.removePointsInSubBand({bandId: band.id, subBandId: '2', points: [activityPoint]}),
+    );
+    expect(timelineState.bands[0].subBands[0].points[0]).toEqual({
+      ...activityPoint,
+      id: 'abc',
+      uniqueId: '_abc',
+    });
+  });
+
   it('handle ToggleGuide', () => {
     timelineState = reducer(
       timelineState,
@@ -215,6 +284,34 @@
       ...initialState,
       guides: [],
     });
+  });
+
+  it('handle UpdatePointInSubBand', () => {
+    const source: RavenSource = rootSource;
+    const band = {
+      ...compositeBand,
+      id: '1',
+      subBands: [
+        {
+          ...activityBand,
+          id: '2',
+          parentUniqueId: '1',
+          points: [
+            {
+              ...activityPoint,
+              id: '123',
+            },
+          ],
+        },
+      ],
+    };
+
+    timelineState = reducer(timelineState, TimelineActions.addBand({sourceId: source.id, band}));
+    timelineState = reducer(
+      timelineState,
+      TimelineActions.updatePointInSubBand({bandId: band.id, subBandId: '2', pointId: '123', update: { start: 67890 }}),
+    );
+    expect(timelineState.bands[0].subBands[0].points[0].start).toEqual(67890);
   });
 
   it('handle AddBand (insert after named band)', () => {
@@ -246,39 +343,6 @@
     expect(sortedBands.map(b => b.id)).toEqual(['0', '42', '1']);
   });
 
-  it('handle AddPointAtIndex', () => {
-    const source: RavenSource = rootSource;
-    const newBand = {
-      ...compositeBand,
-      subBands: [
-        {
-          ...activityBand,
-        },
-      ],
-    };
-
-    // First add band to state so we have something to add point to.
-    timelineState = reducer(timelineState, new AddBand(source.id, newBand));
-
-    expect(timelineState.bands[0].subBands[0].points).toEqual([]);
-    timelineState = reducer(
-      timelineState,
-      new AddPointsToSubBand(
-        source.id,
-        newBand.id,
-        activityBand.id,
-        activityPoints,
-      ),
-    );
-    timelineState = reducer(
-      timelineState,
-      new AddPointAtIndex(newBand.id, activityBand.id, activityPointToAdd, 1),
-    );
-    expect(timelineState.bands[0].subBands[0].points[1]).toEqual(
-      activityPointToAdd,
-    );
-  });
-
   it('handle AddPointsToSubBand', () => {
     const source: RavenSource = rootSource;
     const newBand = {
@@ -470,43 +534,6 @@
     expect(hasTwoResourceBands(timelineState.bands[0])).toBe(false);
   });
 
-  it('handle MarkRemovePointsInSubBand', () => {
-    const source: RavenSource = rootSource;
-    const band = {
-      ...compositeBand,
-      id: '1',
-      subBands: [
-        {
-          ...activityBand,
-          id: '2',
-          parentUniqueId: '1',
-          points: [
-            {
-              ...activityPoint,
-            },
-            {
-              ...activityPoint,
-              id: 'abc',
-              uniqueId: '_abc',
-            },
-          ],
-        },
-      ],
-    };
-
-    timelineState = reducer(timelineState, new AddBand(source.id, band));
-    timelineState = reducer(
-      timelineState,
-      new MarkRemovePointsInSubBand(band.id, '2', [activityPoint]),
-    );
-    expect(timelineState.bands[0].subBands[0].points[0].pointStatus).toEqual(
-      'deleted',
-    );
-    expect(timelineState.bands[0].subBands[0].points[1].pointStatus).toEqual(
-      'unchanged',
-    );
-  });
-
   it('handle PanLeftViewTimeRange', () => {
     // First set the timeline state to have realistic time ranges we can test.
     timelineState = {
@@ -744,42 +771,6 @@
       }),
     );
     expect(timelineState.bands[0].subBands[0].points).toEqual([activityPoint]);
-  });
-
-  it('handle RemovePointsInSubBand', () => {
-    const source: RavenSource = rootSource;
-    const band = {
-      ...compositeBand,
-      id: '1',
-      subBands: [
-        {
-          ...activityBand,
-          id: '2',
-          parentUniqueId: '1',
-          points: [
-            {
-              ...activityPoint,
-            },
-            {
-              ...activityPoint,
-              id: 'abc',
-              uniqueId: '_abc',
-            },
-          ],
-        },
-      ],
-    };
-
-    timelineState = reducer(timelineState, new AddBand(source.id, band));
-    timelineState = reducer(
-      timelineState,
-      new RemovePointsInSubBand(band.id, '2', [activityPoint]),
-    );
-    expect(timelineState.bands[0].subBands[0].points[0]).toEqual({
-      ...activityPoint,
-      id: 'abc',
-      uniqueId: '_abc',
-    });
   });
 
   it('handle RemoveSourceIdFromSubBands', () => {
@@ -1116,62 +1107,6 @@
         },
       ],
     });
-  });
-
-  it('handle UpdatePointInSubBand', () => {
-    const source: RavenSource = rootSource;
-    const band = {
-      ...compositeBand,
-      id: '1',
-      subBands: [
-        {
-          ...activityBand,
-          id: '2',
-          parentUniqueId: '1',
-          points: [
-            {
-              ...activityPoint,
-              id: '123',
-            },
-          ],
-        },
-      ],
-    };
-
-    timelineState = reducer(timelineState, new AddBand(source.id, band));
-    timelineState = reducer(
-      timelineState,
-      new UpdatePointInSubBand(band.id, '2', '123', { start: 67890 }),
-    );
-    expect(timelineState.bands[0].subBands[0].points[0].start).toEqual(67890);
-  });
-
-  it('handle UpdatePointInSubBand', () => {
-    const source: RavenSource = rootSource;
-    const band = {
-      ...compositeBand,
-      id: '1',
-      subBands: [
-        {
-          ...activityBand,
-          id: '2',
-          parentUniqueId: '1',
-          points: [
-            {
-              ...activityPoint,
-              id: '123',
-            },
-          ],
-        },
-      ],
-    };
-
-    timelineState = reducer(timelineState, new AddBand(source.id, band));
-    timelineState = reducer(
-      timelineState,
-      new UpdatePointInSubBand(band.id, '2', '123', { end: 67890 }),
-    );
-    expect(timelineState.bands[0].subBands[0].points[0].end).toEqual(67890);
   });
 
   it('handle UpdateBand', () => {
