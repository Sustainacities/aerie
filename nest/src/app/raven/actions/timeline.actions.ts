--- conflicted
+++ resolved
@@ -20,415 +20,6 @@
   RavenSubBand,
 } from '../models';
 
-<<<<<<< HEAD
-export enum TimelineActionTypes {
-  AddBand = '[timeline] add_band',
-  AddPointAtIndex = '[timeline] add_point_at_index',
-  AddPointsToSubBand = '[timeline] add_points_to_sub_band',
-  AddSubBand = '[timeline] add_sub_band',
-  ExpandChildrenOrDescendants = '[timeline] expand_children_or_descendants',
-  FetchChildrenOrDescendants = '[timeline] fetch_children_or_descendants',
-  FetchChildrenOrDescendantsSuccess = '[timeline] fetch_children_or_descendants_success',
-  FilterActivityInSubBand = '[timeline] filter_activity_in_sub_band',
-  HoverBand = '[timeline] hover_band',
-  MarkRemovePointsInSubBand = '[timeline] mark_remove_points_in_sub_band',
-  PanLeftViewTimeRange = '[timeline] pan_left_view_time_range',
-  PanRightViewTimeRange = '[timeline] pan_right_view_time_range',
-  PinAdd = '[timeline] pin_add',
-  PinRemove = '[timeline] pin_remove',
-  PinRename = '[timeline] pin_rename',
-  RemoveAllBands = '[timeline] remove_all_bands',
-  RemoveAllGuides = '[timeline] remove_all_guides',
-  RemoveAllPointsInSubBandWithParentSource = '[timeline] remove_all_points_in_sub_band_with_parent_source',
-  RemoveBandsOrPointsForSource = '[timeline] remove_bands_or_points_for_source',
-  RemoveBandsWithNoPoints = '[timeline] remove_bands_with_no_points',
-  RemoveChildrenOrDescendants = '[timeline] remove_children_or_descendants',
-  RemovePointsInSubBand = '[timeline] remove_points_in_sub_band',
-  RemoveSourceIdFromSubBands = '[timeline] remove_source_from_sub_bands',
-  RemoveSubBand = '[timeline] remove_sub_band',
-  ResetViewTimeRange = '[timeline] reset_view_time_range',
-  SelectBand = '[timeline] select_band',
-  SelectPoint = '[timeline] select_point',
-  SetCompositeYLabelDefault = '[timeline] set_composite_y_label_default',
-  SetPointsForSubBand = '[timeline] set_points_for_sub_band',
-  SortBands = '[timeline] sort_bands',
-  SourceIdAdd = '[timeline] source_id_add',
-  ToggleGuide = '[timeline] toggle_guide',
-  UpdateAllActivityBandFilter = '[timeline] update-all-activity-band-filter',
-  UpdateBand = '[timeline] update_band',
-  UpdateCsvFile = '[timeline] update_csv_file',
-  UpdateCsvFileSuccess = '[timeline] update_csv_file_success',
-  UpdateLastClickTime = '[timeline] last_click_time',
-  UpdatePointInSubBand = '[timeline] update_point_in_sub_band]',
-  UpdateSubBand = '[timeline] update_sub_band',
-  UpdateSubBandTimeDelta = '[timeline] update_sub_band_time_delta',
-  UpdateTimeline = '[timeline] update_timeline',
-  UpdateViewTimeRange = '[timeline] update_view_time_range',
-  ZoomInViewTimeRange = '[timeline] zoom_in_view_time_range',
-  ZoomOutViewTimeRange = '[timeline] zoom_out_view_time_range',
-}
-
-export class AddBand implements Action {
-  readonly type = TimelineActionTypes.AddBand;
-
-  constructor(
-    public sourceId: string | null,
-    public band: RavenCompositeBand,
-    public modifiers: AddBandModifiers = {},
-  ) {}
-}
-
-export class AddPointAtIndex implements Action {
-  readonly type = TimelineActionTypes.AddPointAtIndex;
-
-  constructor(
-    public bandId: string,
-    public subBandId: string,
-    public point: RavenPoint,
-    public index: number,
-  ) {}
-}
-
-export class AddPointsToSubBand implements Action {
-  readonly type = TimelineActionTypes.AddPointsToSubBand;
-
-  constructor(
-    public sourceId: string,
-    public bandId: string,
-    public subBandId: string,
-    public points: any[],
-  ) {}
-}
-
-export class AddSubBand implements Action {
-  readonly type = TimelineActionTypes.AddSubBand;
-
-  constructor(
-    public sourceId: string,
-    public bandId: string,
-    public subBand: RavenSubBand,
-  ) {}
-}
-
-export class ExpandChildrenOrDescendants implements Action {
-  readonly type = TimelineActionTypes.ExpandChildrenOrDescendants;
-
-  constructor(
-    public bandId: string,
-    public subBandId: string,
-    public activityPoint: RavenActivityPoint,
-    public expandType: string,
-  ) {}
-}
-
-export class FetchChildrenOrDescendants implements Action {
-  readonly type = TimelineActionTypes.FetchChildrenOrDescendants;
-
-  constructor(
-    public bandId: string,
-    public subBandId: string,
-    public activityPoint: RavenActivityPoint,
-    public expandType: string,
-  ) {}
-}
-
-export class FetchChildrenOrDescendantsSuccess implements Action {
-  readonly type = TimelineActionTypes.FetchChildrenOrDescendantsSuccess;
-}
-
-export class FilterActivityInSubBand implements Action {
-  readonly type = TimelineActionTypes.FilterActivityInSubBand;
-
-  constructor(
-    public bandId: string,
-    public subBandId: string,
-    public filter: string,
-    public activityInitiallyHidden: boolean,
-  ) {}
-}
-
-export class HoverBand implements Action {
-  readonly type = TimelineActionTypes.HoverBand;
-
-  constructor(public bandId: string) {}
-}
-
-export class MarkRemovePointsInSubBand implements Action {
-  readonly type = TimelineActionTypes.MarkRemovePointsInSubBand;
-
-  constructor(
-    public bandId: string,
-    public subBandId: string,
-    public points: RavenPoint[],
-  ) {}
-}
-
-export class PanLeftViewTimeRange implements Action {
-  readonly type = TimelineActionTypes.PanLeftViewTimeRange;
-}
-
-export class PanRightViewTimeRange implements Action {
-  readonly type = TimelineActionTypes.PanRightViewTimeRange;
-}
-
-export class PinAdd implements Action {
-  readonly type = TimelineActionTypes.PinAdd;
-
-  constructor(public pin: RavenPin) {}
-}
-
-export class PinRemove implements Action {
-  readonly type = TimelineActionTypes.PinRemove;
-
-  constructor(public sourceId: string) {}
-}
-
-export class PinRename implements Action {
-  readonly type = TimelineActionTypes.PinRename;
-
-  constructor(public sourceId: string, public newName: string) {}
-}
-
-export class RemoveAllBands implements Action {
-  readonly type = TimelineActionTypes.RemoveAllBands;
-}
-
-export class RemoveAllGuides implements Action {
-  readonly type = TimelineActionTypes.RemoveAllGuides;
-}
-
-export class RemoveAllPointsInSubBandWithParentSource implements Action {
-  readonly type = TimelineActionTypes.RemoveAllPointsInSubBandWithParentSource;
-
-  constructor(public parentSourceId: string) {}
-}
-
-export class RemoveBandsOrPointsForSource implements Action {
-  readonly type = TimelineActionTypes.RemoveBandsOrPointsForSource;
-
-  constructor(public sourceId: string) {}
-}
-
-export class RemoveBandsWithNoPoints implements Action {
-  readonly type = TimelineActionTypes.RemoveBandsWithNoPoints;
-}
-
-export class RemoveChildrenOrDescendants implements Action {
-  readonly type = TimelineActionTypes.RemoveChildrenOrDescendants;
-
-  constructor(
-    public bandId: string,
-    public subBandId: string,
-    public activityPoint: RavenActivityPoint,
-  ) {}
-}
-
-export class RemovePointsInSubBand implements Action {
-  readonly type = TimelineActionTypes.RemovePointsInSubBand;
-
-  constructor(
-    public bandId: string,
-    public subBandId: string,
-    public points: RavenPoint[],
-  ) {}
-}
-
-export class RemoveSourceIdFromSubBands implements Action {
-  readonly type = TimelineActionTypes.RemoveSourceIdFromSubBands;
-
-  constructor(public sourceId: string) {}
-}
-
-export class RemoveSubBand implements Action {
-  readonly type = TimelineActionTypes.RemoveSubBand;
-
-  constructor(public subBandId: string) {}
-}
-
-export class ResetViewTimeRange implements Action {
-  readonly type = TimelineActionTypes.ResetViewTimeRange;
-}
-
-export class SelectBand implements Action {
-  readonly type = TimelineActionTypes.SelectBand;
-
-  constructor(public bandId: string) {}
-}
-
-export class SelectPoint implements Action {
-  readonly type = TimelineActionTypes.SelectPoint;
-
-  constructor(
-    public bandId: string,
-    public subBandId: string,
-    public pointId: string,
-  ) {}
-}
-
-export class SetCompositeYLabelDefault implements Action {
-  readonly type = TimelineActionTypes.SetCompositeYLabelDefault;
-
-  constructor(public bandId: string) {}
-}
-
-export class SetPointsForSubBand implements Action {
-  readonly type = TimelineActionTypes.SetPointsForSubBand;
-
-  constructor(
-    public bandId: string,
-    public subBandId: string,
-    public points: any[],
-  ) {}
-}
-
-export class SourceIdAdd implements Action {
-  readonly type = TimelineActionTypes.SourceIdAdd;
-
-  constructor(public sourceId: string, public subBandId: string) {}
-}
-
-export class SortBands implements Action {
-  readonly type = TimelineActionTypes.SortBands;
-
-  constructor(public sort: StringTMap<RavenSortMessage>) {}
-}
-
-export class ToggleGuide implements Action {
-  readonly type = TimelineActionTypes.ToggleGuide;
-
-  constructor(public guide: RavenGuidePoint) {}
-}
-
-export class UpdateAllActivityBandFilter implements Action {
-  readonly type = TimelineActionTypes.UpdateAllActivityBandFilter;
-
-  constructor(public filter: string) {}
-}
-
-export class UpdateBand implements Action {
-  readonly type = TimelineActionTypes.UpdateBand;
-
-  constructor(public bandId: string, public update: StringTMap<BaseType>) {}
-}
-
-export class UpdateCsvFile implements Action {
-  readonly type = TimelineActionTypes.UpdateCsvFile;
-
-  constructor(
-    public selectedBandId: string,
-    public selectedSubBandId: string,
-    public sourceId: string,
-    public points: RavenPoint[],
-    public csvHeaderMap: StringTMap<string>,
-  ) {}
-}
-
-export class UpdateCsvFileSuccess implements Action {
-  readonly type = TimelineActionTypes.UpdateCsvFileSuccess;
-}
-
-export class UpdateLastClickTime implements Action {
-  readonly type = TimelineActionTypes.UpdateLastClickTime;
-
-  constructor(public time: number) {}
-}
-
-export class UpdatePointInSubBand implements Action {
-  readonly type = TimelineActionTypes.UpdatePointInSubBand;
-
-  constructor(
-    public bandId: string,
-    public subBandId: string,
-    public pointId: string,
-    public update: StringTMap<BaseType>,
-  ) {}
-}
-
-export class UpdateSubBand implements Action {
-  readonly type = TimelineActionTypes.UpdateSubBand;
-
-  constructor(
-    public bandId: string,
-    public subBandId: string,
-    public update: StringTMap<BaseType>,
-  ) {}
-}
-
-export class UpdateSubBandTimeDelta implements Action {
-  readonly type = TimelineActionTypes.UpdateSubBandTimeDelta;
-
-  constructor(
-    public bandId: string,
-    public subBandId: string,
-    public timeDelta: number,
-  ) {}
-}
-
-export class UpdateTimeline implements Action {
-  readonly type = TimelineActionTypes.UpdateTimeline;
-
-  constructor(public update: StringTMap<BaseType>) {}
-}
-
-export class UpdateViewTimeRange implements Action {
-  readonly type = TimelineActionTypes.UpdateViewTimeRange;
-
-  constructor(public viewTimeRange: TimeRange) {}
-}
-
-export class ZoomInViewTimeRange implements Action {
-  readonly type = TimelineActionTypes.ZoomInViewTimeRange;
-}
-
-export class ZoomOutViewTimeRange implements Action {
-  readonly type = TimelineActionTypes.ZoomOutViewTimeRange;
-}
-
-export type TimelineAction =
-  | AddBand
-  | AddPointAtIndex
-  | AddPointsToSubBand
-  | AddSubBand
-  | ExpandChildrenOrDescendants
-  | FetchChildrenOrDescendants
-  | FilterActivityInSubBand
-  | HoverBand
-  | MarkRemovePointsInSubBand
-  | PanLeftViewTimeRange
-  | PanRightViewTimeRange
-  | PinAdd
-  | PinRemove
-  | PinRename
-  | RemoveAllBands
-  | RemoveAllGuides
-  | RemoveAllPointsInSubBandWithParentSource
-  | RemoveBandsOrPointsForSource
-  | RemoveBandsWithNoPoints
-  | RemoveChildrenOrDescendants
-  | RemovePointsInSubBand
-  | RemoveSourceIdFromSubBands
-  | RemoveSubBand
-  | ResetViewTimeRange
-  | SelectBand
-  | SelectPoint
-  | SetCompositeYLabelDefault
-  | SetPointsForSubBand
-  | SortBands
-  | SourceIdAdd
-  | ToggleGuide
-  | UpdateAllActivityBandFilter
-  | UpdateBand
-  | UpdateCsvFile
-  | UpdateCsvFileSuccess
-  | UpdateLastClickTime
-  | UpdatePointInSubBand
-  | UpdateSubBand
-  | UpdateSubBandTimeDelta
-  | UpdateTimeline
-  | UpdateViewTimeRange
-  | ZoomInViewTimeRange
-  | ZoomOutViewTimeRange;
-=======
 export const addBand = createAction(
   '[raven-timeline] add_band',
   props<{
@@ -438,6 +29,16 @@
   }>(),
 );
 
+export const addPointAtIndex = createAction(
+  '[raven-timeline] add_point_at_index',
+  props<{
+    bandId: string;
+    subBandId: string;
+    point: RavenPoint;
+    index: number;
+  }>(),
+);
+
 export const addPointsToSubBand = createAction(
   '[raven-timeline] add_points_to_sub_band',
   props<{
@@ -496,6 +97,15 @@
   props<{ bandId: string }>(),
 );
 
+export const markRemovePointsInSubBand = createAction(
+  '[raven-timeline] mark_remove_points_in_sub_band',
+  props<{
+    bandId: string;
+    subBandId: string;
+    points: RavenPoint[];
+  }>(),
+);
+
 export const panLeftViewTimeRange = createAction(
   '[raven-timeline] pan_left_view_time_range',
 );
@@ -548,6 +158,15 @@
   }>(),
 );
 
+export const removePointsInSubBand = createAction(
+  '[raven-timeline] remove_points_in_sub_band',
+  props<{
+    bandId: string;
+    subBandId: string;
+    points: RavenPoint[];
+  }>(),
+);
+
 export const removeSourceIdFromSubBands = createAction(
   '[raven-timeline] remove_source_id_from_sub_bands',
   props<{ sourceId: string }>(),
@@ -607,11 +226,36 @@
   props<{ bandId: string; update: StringTMap<BaseType> }>(),
 );
 
+export const updateCsvFile = createAction (
+  '[raven-timeline] update_csv_file',
+  props<{
+    bandId: string;
+    subBandId: string;
+    sourceId: string;
+    points: RavenPoint[],
+    csvHeaderMap: StringTMap<string>,
+  }>(),
+);
+
+export const updateCsvFileSuccess = createAction(
+  '[raven-timeline] update_csv_file_success',
+);
+
 export const updateLastClickTime = createAction(
   '[raven-timeline] update_last_click_time',
   props<{ time: number }>(),
 );
 
+export const updatePointInSubBand = createAction(
+  '[raven-timeline] update_point_in_sub_band',
+  props<{
+    bandId: string;
+    subBandId: string;
+    pointId: string;
+    update: StringTMap<BaseType>,
+  }>(),
+);
+
 export const updateSubBand = createAction(
   '[raven-timeline] update_sub_band',
   props<{ bandId: string; subBandId: string; update: StringTMap<BaseType> }>(),
@@ -638,5 +282,4 @@
 
 export const zoomOutViewTimeRange = createAction(
   '[raven-timeline] zoom_out_view_time_range',
-);
->>>>>>> bdbcf985
+);