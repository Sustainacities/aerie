/**
 * Copyright 2018, by the California Institute of Technology. ALL RIGHTS RESERVED. United States Government Sponsorship acknowledged.
 * Any commercial use must be negotiated with the Office of Technology Transfer at the California Institute of Technology.
 * This software may be subject to U.S. export control laws and regulations.
 * By accepting this document, the user agrees to comply with all applicable U.S. export laws and regulations.
 * User has the responsibility to obtain export licenses, or other export authority as may be required
 * before exporting such information to foreign countries or providing access to foreign persons
 */

import { keyBy } from 'lodash';
import {
  CloseTab,
  CreateTab,
  SwitchTab,
  UpdateChildren,
  UpdateTab,
} from '../actions/file.actions';
import { getChildren } from '../services/file-mock.service';
import { initialState, reducer } from './file.reducer';

const mockFile1 = {
  editors: {
    editor1: {
      currentTab: null,
      id: 'editor1',
      openedTabs: {
        '11': {
          filename: `New File 11`,
          id: '11',
          text: '',
        },
      },
    },
  },
};

const mockFile2 = {
  editors: {
    editor1: {
      currentTab: null,
      id: 'editor1',
      openedTabs: {
        '12': {
          filename: `New File 12`,
          id: '12',
          text: '',
        },
      },
    },
  },
};

const mockFile3 = {
  editors: {
    editor1: {
      currentTab: null,
      id: 'editor1',
      openedTabs: {
        '13': {
          filename: `New File 13`,
          id: '13',
          text: '',
        },
      },
    },
  },
};

const mockStateAfterCreateTab = {
  editors: {
    editor1: {
      currentTab: '11',
      id: 'editor1',
      openedTabs: { '11': mockFile1.editors.editor1.openedTabs[11] },
    },
  },
  files: {
    root: {
      childIds: [],
      content: '',
      id: 'root',
      name: 'root',
      timeCreated: 0,
      timeLastUpdated: 0,
      type: 'directory',
    },
  },
};

const mockStateForSwitchTab = {
  editors: {
    editor1: {
      currentTab: '12',
      id: 'editor1',
      openedTabs: {
        '12': mockFile2.editors.editor1.openedTabs[12],
        '13': mockFile3.editors.editor1.openedTabs[13],
      },
    },
  },
  files: {
    root: {
      childIds: [],
      content: '',
      id: 'root',
      name: 'root',
      timeCreated: 0,
      timeLastUpdated: 0,
      type: 'directory',
    },
  },
};

describe('File reducer', () => {
  it('handle default', () => {
    expect(initialState).toEqual(initialState);
  });

  it('should handle CreateTab', () => {
<<<<<<< HEAD
    const result = reducer(initialState, new CreateTab('editor1'));

    expect(result).toEqual(mockStateAfterCreateTab);
=======
    const result = reducer(initialState, new CreateTab('11'));
    expect(result).toEqual({
      ...initialState,
      currentTab: '11',
      openedTabs: { '11': mockFile1 },
    });
>>>>>>> 70c34ef4
  });

  it('should handle CloseTab', () => {
    const result = reducer(
      mockStateAfterCreateTab,
      new CloseTab('11', 'editor1'),
    );

    expect(result).toEqual(initialState);
  });

  it('should handle switchTab', () => {
    let result = reducer(initialState, new CreateTab('editor1'));
    result = reducer(result, new CreateTab('editor1'));

    expect(result).toEqual(mockStateForSwitchTab);

    result = reducer(result, new SwitchTab('13', 'editor1'));

    expect(result.editors.editor1.currentTab).toBe('13');
  });

  it('should handle updateTab', () => {
    let result = reducer(initialState, new CreateTab('editor1'));
    result = reducer(result, new UpdateTab('14', 'hello', 'editor1'));

    if (result.editors.editor1.openedTabs)
      expect(result.editors.editor1.openedTabs['14'].text).toBe('hello');
  });

  it('should handle UpdateChildren', () => {
    const parentId = 'root';
    const children = getChildren(parentId);
    const childIds = getChildren(parentId).map(child => child.id);
    const result = reducer(
      initialState,
      new UpdateChildren(parentId, children),
    );
    expect(result).toEqual({
      ...initialState,
      files: {
        ...initialState.files,
        [parentId]: {
          ...initialState.files[parentId],
          childIds,
        },
        ...keyBy(children, 'id'),
      },
    });
  });
<<<<<<< HEAD
=======

  it('should handle UpdateTab', () => {
    let result = reducer(initialState, new CreateTab('14'));
    result = reducer(result, new UpdateTab('14', 'hello'));

    if (result.openedTabs) expect(result.openedTabs['14'].text).toBe('hello');
  });
>>>>>>> 70c34ef4
});<|MERGE_RESOLUTION|>--- conflicted
+++ resolved
@@ -117,18 +117,12 @@
   });
 
   it('should handle CreateTab', () => {
-<<<<<<< HEAD
-    const result = reducer(initialState, new CreateTab('editor1'));
-
-    expect(result).toEqual(mockStateAfterCreateTab);
-=======
     const result = reducer(initialState, new CreateTab('11'));
     expect(result).toEqual({
       ...initialState,
       currentTab: '11',
       openedTabs: { '11': mockFile1 },
     });
->>>>>>> 70c34ef4
   });
 
   it('should handle CloseTab', () => {
@@ -179,8 +173,6 @@
       },
     });
   });
-<<<<<<< HEAD
-=======
 
   it('should handle UpdateTab', () => {
     let result = reducer(initialState, new CreateTab('14'));
@@ -188,5 +180,4 @@
 
     if (result.openedTabs) expect(result.openedTabs['14'].text).toBe('hello');
   });
->>>>>>> 70c34ef4
 });