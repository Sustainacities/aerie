--- conflicted
+++ resolved
@@ -7,22 +7,17 @@
  * before exporting such information to foreign countries or providing access to foreign persons
  */
 
-<<<<<<< HEAD
-import { Command, CommandDictionary } from '../../../../../schemas';
-=======
 import { keyBy } from 'lodash';
-import { CommandDictionary } from '../../../../../schemas/types/ts';
->>>>>>> 85d8f1db
+import { CommandDictionary, MpsCommand } from '../../../../../schemas';
 import { StringTMap } from '../../shared/models';
 import {
   CommandDictionaryActions,
   CommandDictionaryActionTypes,
   FetchCommandDictionarySuccess,
 } from '../actions/command-dictionary.actions';
-import { Command } from '../models';
 
 export interface CommandDictionaryState {
-  commandsByName: StringTMap<Command> | null;
+  commandsByName: StringTMap<MpsCommand> | null;
   dictionaries: CommandDictionary[];
   selectedDictionaryId: string | null;
 }
