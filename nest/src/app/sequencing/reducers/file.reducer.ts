/**
 * Copyright 2018, by the California Institute of Technology. ALL RIGHTS RESERVED. United States Government Sponsorship acknowledged.
 * Any commercial use must be negotiated with the Office of Technology Transfer at the California Institute of Technology.
 * This software may be subject to U.S. export control laws and regulations.
 * By accepting this document, the user agrees to comply with all applicable U.S. export laws and regulations.
 * User has the responsibility to obtain export licenses, or other export authority as may be required
 * before exporting such information to foreign countries or providing access to foreign persons
 */

import { keyBy, omit, uniqueId } from 'lodash';
import { v4 as uuid } from 'uuid';
import { SequenceFile } from '../../../../../sequencing/src/models';
import { StringTMap } from '../../shared/models';
import {
  CloseTab,
  CreateTab,
  FileActions,
  FileActionTypes,
  SwitchTab,
  UpdateChildren,
  UpdateTab,
} from '../actions/file.actions';
import { Editor } from '../models';

export interface FileState {
  editors: StringTMap<Editor>;
  files: StringTMap<SequenceFile>;
}

export const initialState: FileState = {
  editors: {
    editor1: {
      currentTab: null,
      id: 'editor1',
      openedTabs: null,
    },
  },
  files: {
    root: {
      childIds: [],
      content: '',
      id: 'root',
      name: 'root',
      timeCreated: 0,
      timeLastUpdated: 0,
      type: 'directory',
    },
  },
};

/**
 * Reducer.
 * If a case takes more than one line then it should be in it's own helper function.
 */
export function reducer(state: FileState = initialState, action: FileActions) {
  switch (action.type) {
    case FileActionTypes.AddEditor:
      return addEditor(state);
    case FileActionTypes.CloseTab:
      return closeTab(state, action);
    case FileActionTypes.CreateTab:
      return createTab(state, action);
    case FileActionTypes.SwitchTab:
      return switchTab(state, action);
    case FileActionTypes.UpdateChildren:
      return updateChildren(state, action);
    case FileActionTypes.UpdateTab:
      return updateTab(state, action);
    default:
      return state;
  }
}

/**
 * Creates and adds a new editor instance
 */
function addEditor(state: FileState) {
  const id = uuid();
  const newEditor = {
    currentTab: null,
    id,
    openedTabs: null,
  };

  return {
    ...state,
    editors: {
      ...state.editors,
      [id]: newEditor,
    },
  };
}

/**
 * Reduction helper. Called when reducing the `CloseTab` action.
 * Removes the editor instance if there are no open tabs left
 */
function closeTab(state: FileState, action: CloseTab): FileState {
  const openedTabs = Object.keys(
    omit(state.editors[action.editorId].openedTabs, action.docIdToClose),
  );
  const editors = Object.keys(state.editors);

  // If an editor has no open tabs and it's not the only editor instance, remove the editor instance
  if (openedTabs.length === 0 && editors.length > 1) {
    return {
      ...state,
      editors: omit(state.editors, action.editorId),
    };
  }

  // If an editor has no open tabs and it is the only editor instance, reset the editor instance
  if (openedTabs.length === 0 && editors.length === 1) {
    return {
      ...state,
      editors: {
        ...state.editors,
        [action.editorId]: {
          currentTab: null,
          id: action.editorId,
          openedTabs: null,
        },
      },
    };
  }

  // Otherwise remove the tab
  return {
    ...state,
    editors: {
      ...state.editors,
      [action.editorId]: {
        ...state.editors[action.editorId],
        openedTabs: omit(
          state.editors[action.editorId].openedTabs,
          action.docIdToClose,
        ),
      },
    },
  };
}

/**
 * Reduction helper. Called when reducing the `CreateTab` action.
 */
function createTab(state: FileState, action: CreateTab): FileState {
<<<<<<< HEAD
  const id = uniqueId();

=======
  const id = action.id || uniqueId();
>>>>>>> 70c34ef4
  const newTab = {
    filename: `New File ${id}`,
    id,
    text: '',
  };

  let newCurrentTab = state.editors[action.editorId].currentTab;
  // If there are currently no open tabs, set the currentTab to the
  // newly created tab
  if (!newCurrentTab) {
    newCurrentTab = id;
  }

  return {
    ...state,
    editors: {
      ...state.editors,
      [action.editorId]: {
        ...state.editors[action.editorId],
        currentTab: newCurrentTab,
        openedTabs: {
          ...state.editors[action.editorId].openedTabs,
          [id]: newTab,
        },
      },
    },
  };
}

/**
 * Reduction helper. Called when reducing the `SwitchTab` action.
 */
function switchTab(state: FileState, action: SwitchTab): FileState {
  // If the editor was removed, skip
  if (!(action.editorId in state.editors)) {
    return state;
  }

  const editor = state.editors[action.editorId];

  if (editor.openedTabs) {
    const { switchToId } = action;

    if (switchToId in editor.openedTabs) {
      // If the key still exists, switch to that tab
      return {
        ...state,
        editors: {
          ...state.editors,
          [action.editorId]: {
            ...state.editors[action.editorId],
            currentTab: action.switchToId,
          },
        },
      };
    } else {
      // If the key was deleted, switch to the farthest right tab
      const openedTabKeys = Object.keys(editor.openedTabs);
      const lastTabKey = openedTabKeys[openedTabKeys.length - 1];

      return {
        ...state,
        editors: {
          ...state.editors,
          [action.editorId]: {
            ...state.editors[action.editorId],
            currentTab: lastTabKey,
          },
        },
      };
    }
  }

  return state;
}

/**
 * Reduction helper. Called when reducing the `UpdateChildren` action.
 */
function updateChildren(state: FileState, action: UpdateChildren): FileState {
  return {
    ...state,
    files: {
      [action.parentId]: {
        ...state.files[action.parentId],
        childIds: action.children.map(child => child.id),
      },
      ...keyBy(action.children, 'id'),
    },
  };
}

/**
 * Reduction helper. Called when reducing the `UpdateTab` action.
 * Finds the editor instance and updates the document text
 */
function updateTab(state: FileState, action: UpdateTab): FileState {
  const { docIdToUpdate, text, editorId } = action;
  const { openedTabs } = state.editors[editorId];
  let doc = null;

  if (openedTabs) {
    doc = openedTabs[docIdToUpdate];
  }

  if (doc) {
    return {
      ...state,
      editors: {
        ...state.editors,
        [editorId]: {
          ...state.editors[editorId],
          openedTabs: {
            ...state.editors[editorId].openedTabs,
            [docIdToUpdate]: {
              ...doc,
              text,
            },
          },
        },
      },
    };
  }

  return state;
}<|MERGE_RESOLUTION|>--- conflicted
+++ resolved
@@ -144,12 +144,7 @@
  * Reduction helper. Called when reducing the `CreateTab` action.
  */
 function createTab(state: FileState, action: CreateTab): FileState {
-<<<<<<< HEAD
-  const id = uniqueId();
-
-=======
   const id = action.id || uniqueId();
->>>>>>> 70c34ef4
   const newTab = {
     filename: `New File ${id}`,
     id,
