--- conflicted
+++ resolved
@@ -63,11 +63,8 @@
   rightPanelSize$: Observable<number>;
   rightPanelVisible$: Observable<boolean>;
   selectedDictionaryId$: Observable<string | null>;
-<<<<<<< HEAD
   editorsList$: Observable<Editor[]>;
-=======
   showLoadingBar$: Observable<boolean>;
->>>>>>> bcfdb398
 
   commandsByName: StringTMap<MpsCommand>;
   commandFilterQuery = '';
@@ -87,11 +84,8 @@
     this.selectedDictionaryId$ = this.store.pipe(
       select(getSelectedDictionaryId),
     );
-<<<<<<< HEAD
     this.editorsList$ = this.store.pipe(select(getEditorsList));
-=======
     this.showLoadingBar$ = this.store.pipe(select(getShowLoadingBar));
->>>>>>> bcfdb398
 
     this.commandsByName$
       .pipe(takeUntil(this.ngUnsubscribe))
