/**
 * Copyright 2018, by the California Institute of Technology. ALL RIGHTS RESERVED. United States Government Sponsorship acknowledged.
 * Any commercial use must be negotiated with the Office of Technology Transfer at the California Institute of Technology.
 * This software may be subject to U.S. export control laws and regulations.
 * By accepting this document, the user agrees to comply with all applicable U.S. export laws and regulations.
 * User has the responsibility to obtain export licenses, or other export authority as may be required
 * before exporting such information to foreign countries or providing access to foreign persons
 */

import { Action } from '@ngrx/store';
import { SequenceFile } from '../../../../../sequencing/src/models';

export enum FileActionTypes {
<<<<<<< HEAD
  AddEditor = '[editor] add_editor',
  CreateTab = '[file] create_tab',
  CloseTab = '[file] remove_tab',
  SwitchTab = '[file] switch_tab',
  UpdateTab = '[file] update_tab',
=======
  CreateTab = '[sequencing-file] create_tab',
  CloseTab = '[sequencing-file] remove_tab',
  FetchChildren = '[sequencing-file] fetch_children',
  FetchChildrenFailure = '[sequencing-file] fetch_children_failure',
  SwitchTab = '[sequencing-file] switch_tab',
  UpdateChildren = '[sequencing-file] update_children',
  UpdateTab = '[sequencing-file] update_tab',
>>>>>>> bcfdb398
}

export class AddEditor implements Action {
  readonly type = FileActionTypes.AddEditor;
}

export class CreateTab implements Action {
  readonly type = FileActionTypes.CreateTab;

  constructor(public editorId: string) {}
}

export class CloseTab implements Action {
  readonly type = FileActionTypes.CloseTab;
<<<<<<< HEAD

  constructor(public docIdToClose: string, public editorId: string) {}
=======
  constructor(public docIdToClose: string) {}
>>>>>>> bcfdb398
}

export class FetchChildren implements Action {
  readonly type = FileActionTypes.FetchChildren;
  constructor(public parentId: string) {}
}

export class FetchChildrenFailure implements Action {
  readonly type = FileActionTypes.FetchChildrenFailure;
  constructor(public error: Error) {}
}

export class SwitchTab implements Action {
  readonly type = FileActionTypes.SwitchTab;
<<<<<<< HEAD

  constructor(public switchToId: string, public editorId: string) {}
=======
  constructor(public switchToId: string) {}
>>>>>>> bcfdb398
}

export class UpdateChildren implements Action {
  readonly type = FileActionTypes.UpdateChildren;
  constructor(public parentId: string, public children: SequenceFile[]) {}
}

export class UpdateTab implements Action {
  readonly type = FileActionTypes.UpdateTab;
<<<<<<< HEAD

  constructor(
    public docIdToUpdate: string,
    public text: string,
    public editorId: string,
  ) {}
}

export type FileActions =
  | AddEditor
  | CreateTab
  | CloseTab
  | SwitchTab
=======
  constructor(public docIdToUpdate: string, public text: string) {}
}

export type FileActions =
  | CreateTab
  | CloseTab
  | FetchChildren
  | SwitchTab
  | UpdateChildren
>>>>>>> bcfdb398
  | UpdateTab;<|MERGE_RESOLUTION|>--- conflicted
+++ resolved
@@ -11,13 +11,7 @@
 import { SequenceFile } from '../../../../../sequencing/src/models';
 
 export enum FileActionTypes {
-<<<<<<< HEAD
-  AddEditor = '[editor] add_editor',
-  CreateTab = '[file] create_tab',
-  CloseTab = '[file] remove_tab',
-  SwitchTab = '[file] switch_tab',
-  UpdateTab = '[file] update_tab',
-=======
+  AddEditor = '[sequencing-file] add_editor',
   CreateTab = '[sequencing-file] create_tab',
   CloseTab = '[sequencing-file] remove_tab',
   FetchChildren = '[sequencing-file] fetch_children',
@@ -25,7 +19,6 @@
   SwitchTab = '[sequencing-file] switch_tab',
   UpdateChildren = '[sequencing-file] update_children',
   UpdateTab = '[sequencing-file] update_tab',
->>>>>>> bcfdb398
 }
 
 export class AddEditor implements Action {
@@ -40,12 +33,8 @@
 
 export class CloseTab implements Action {
   readonly type = FileActionTypes.CloseTab;
-<<<<<<< HEAD
 
   constructor(public docIdToClose: string, public editorId: string) {}
-=======
-  constructor(public docIdToClose: string) {}
->>>>>>> bcfdb398
 }
 
 export class FetchChildren implements Action {
@@ -60,12 +49,8 @@
 
 export class SwitchTab implements Action {
   readonly type = FileActionTypes.SwitchTab;
-<<<<<<< HEAD
 
   constructor(public switchToId: string, public editorId: string) {}
-=======
-  constructor(public switchToId: string) {}
->>>>>>> bcfdb398
 }
 
 export class UpdateChildren implements Action {
@@ -75,7 +60,6 @@
 
 export class UpdateTab implements Action {
   readonly type = FileActionTypes.UpdateTab;
-<<<<<<< HEAD
 
   constructor(
     public docIdToUpdate: string,
@@ -88,16 +72,8 @@
   | AddEditor
   | CreateTab
   | CloseTab
-  | SwitchTab
-=======
-  constructor(public docIdToUpdate: string, public text: string) {}
-}
-
-export type FileActions =
-  | CreateTab
-  | CloseTab
   | FetchChildren
+  | FetchChildrenFailure
   | SwitchTab
   | UpdateChildren
->>>>>>> bcfdb398
   | UpdateTab;