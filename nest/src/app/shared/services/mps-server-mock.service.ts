/**
 * Copyright 2018, by the California Institute of Technology. ALL RIGHTS RESERVED. United States Government Sponsorship acknowledged.
 * Any commercial use must be negotiated with the Office of Technology Transfer at the California Institute of Technology.
 * This software may be subject to U.S. export control laws and regulations.
 * By accepting this document, the user agrees to comply with all applicable U.S. export laws and regulations.
 * User has the responsibility to obtain export licenses, or other export authority as may be required
 * before exporting such information to foreign countries or providing access to foreign persons
 */

import { Injectable } from '@angular/core';
import { Observable, of } from 'rxjs';
import {
  MpsServerSource,
  RavenSource,
  SourceFilter,
  StringTMap,
} from '../models';

// NOTE: We use `as unknown as MpsServerSource` here because, despite these being
// legitimate, exact copies of the output from MPS Server, they do not match the
// expected TypeScript interface for `MpsServerSource`.

const filesystem: StringTMap<MpsServerSource> = {
  '/mongo/db1': ({
    __db_type: 'mongodb',
    __kind: 'fs_dir',
    contents_url:
      'https://leucadia.jpl.nasa.gov:9443/mpsserver/api/v2/fs-mongodb/mongo/db1',
    created: '2019-01-08 12:13:24-0800',
    label: 'db1',
    modified: '2019-01-08 12:13:24-0800',
    name: 'db1',
    permissions: 'rw-r--r-- null all.usjpl',
  } as unknown) as MpsServerSource,
  '/mongo/db1/abc': ({
    __db_type: 'mongodb',
    __kind: 'fs_file',
    __kind_sub: 'file_pef',
    contents_url:
<<<<<<< HEAD
    'https://leucadia.jpl.nasa.gov:9443/mpsserver/api/v2/list_pef-mongodb/mongo/db1/abc',
=======
      'https://leucadia.jpl.nasa.gov:9443/mpsserver/api/v2/list_pef-mongodb/mongo/db1/abc',
>>>>>>> 85d8f1db
    created: '2018-08-06 11:05:44-0700',
    customMeta: [],
    file_data_url:
      'https://leucadia.jpl.nasa.gov:9443/mpsserver/api/v2/fs-mongodb/mongo/db1/abc',
    label: 'abc',
    modified: '2018-08-06 11:05:44-0700',
    name: 'abc',
    permissions: 'rw-r--r-- null all.usjpl',
  } as unknown) as MpsServerSource,
  '/mongo/db1/xabcy': ({
    __db_type: 'mongodb',
    __kind: 'fs_file',
    __kind_sub: 'file_pef',
    contents_url:
      'https://leucadia.jpl.nasa.gov:9443/mpsserver/api/v2/list_pef-mongodb/mongo/db1/xabcy',
    created: '2018-08-06 11:05:44-0700',
    customMeta: [],
    file_data_url:
      'https://leucadia.jpl.nasa.gov:9443/mpsserver/api/v2/fs-mongodb/mongo/db1/xabcy',
    label: 'xabcy',
    modified: '2018-08-06 11:05:44-0700',
    name: 'xabcy',
    permissions: 'rw-r--r-- null all.usjpl',
  } as unknown) as MpsServerSource,
};

export class NotImplementedError extends Error {}

export const MockedFilters = {
  'name matches abc': { name: { matches: 'abc' } },
};

@Injectable({
  providedIn: 'root',
})
export class MpsServerMockService {
  fetchNewSources(
    url: string,
    parentId: string,
    isServer: boolean,
    tree: StringTMap<RavenSource> | null,
  ) {
    throw new NotImplementedError('fetchNewSources is not mocked.');
  }

  fetchState(url: string) {
    throw new NotImplementedError('fetchState is not mocked.');
  }

  importMappingFile(sourceUrl: string, name: string, mapping: string) {
    throw new NotImplementedError('importMappingFile is not mocked.');
  }

  removeSource(sourceUrl: string, sourceId: string) {
    throw new NotImplementedError('removeSource is not mocked.');
  }

  saveState(sourceUrl: string, name: string, state: any) {
    throw new NotImplementedError('saveState is not mocked.');
  }

  updateState(stateUrl: string, state: any) {
    throw new NotImplementedError('updateState is not mocked.');
  }

  getSourcesMatchingFilter(
    fsUrl: string,
    filter: SourceFilter,
  ): Observable<MpsServerSource[]> {
    if (filter === MockedFilters['name matches abc']) {
      return of([filesystem['/mongo/db1/abc'], filesystem['/mongo/db1/xabcy']]);
    } else {
      throw new NotImplementedError('The provided filter is not mocked.');
    }
  }
}<|MERGE_RESOLUTION|>--- conflicted
+++ resolved
@@ -37,11 +37,7 @@
     __kind: 'fs_file',
     __kind_sub: 'file_pef',
     contents_url:
-<<<<<<< HEAD
-    'https://leucadia.jpl.nasa.gov:9443/mpsserver/api/v2/list_pef-mongodb/mongo/db1/abc',
-=======
       'https://leucadia.jpl.nasa.gov:9443/mpsserver/api/v2/list_pef-mongodb/mongo/db1/abc',
->>>>>>> 85d8f1db
     created: '2018-08-06 11:05:44-0700',
     customMeta: [],
     file_data_url:
